/*
 * Copyright 1995-2018 The OpenSSL Project Authors. All Rights Reserved.
 * Copyright (c) 2002, Oracle and/or its affiliates. All rights reserved
 * Copyright 2005 Nokia. All rights reserved.
 *
 * Licensed under the Apache License 2.0 (the "License").  You may not use
 * this file except in compliance with the License.  You can obtain a copy
 * in the file LICENSE in the source distribution or at
 * https://www.openssl.org/source/license.html
 */

#include <ctype.h>
#include <stdio.h>
#include <stdlib.h>
#include <string.h>
#if defined(_WIN32)
/* Included before async.h to avoid some warnings */
# include <windows.h>
#endif

#include <openssl/e_os2.h>
#include <openssl/async.h>
#include <openssl/ssl.h>
#ifndef OPENSSL_NO_ESNI
#include <openssl/esni.h>
#include <dirent.h> /* for esnidir handling */
#endif

#ifndef OPENSSL_NO_SOCK

/*
 * With IPv6, it looks like Digital has mixed up the proper order of
 * recursive header file inclusion, resulting in the compiler complaining
 * that u_int isn't defined, but only if _POSIX_C_SOURCE is defined, which is
 * needed to have fileno() declared correctly...  So let's define u_int
 */
#if defined(OPENSSL_SYS_VMS_DECC) && !defined(__U_INT)
# define __U_INT
typedef unsigned int u_int;
#endif

#include <openssl/bn.h>
#include "apps.h"
#include "progs.h"
#include <openssl/err.h>
#include <openssl/pem.h>
#include <openssl/x509.h>
#include <openssl/ssl.h>
#include <openssl/rand.h>
#include <openssl/ocsp.h>
#ifndef OPENSSL_NO_DH
# include <openssl/dh.h>
#endif
#ifndef OPENSSL_NO_RSA
# include <openssl/rsa.h>
#endif
#ifndef OPENSSL_NO_SRP
# include <openssl/srp.h>
#endif
#include "s_apps.h"
#include "timeouts.h"
#ifdef CHARSET_EBCDIC
#include <openssl/ebcdic.h>
#endif
#include "internal/sockets.h"

static int not_resumable_sess_cb(SSL *s, int is_forward_secure);
static int sv_body(int s, int stype, int prot, unsigned char *context);
static int www_body(int s, int stype, int prot, unsigned char *context);
static int rev_body(int s, int stype, int prot, unsigned char *context);
static void close_accept_socket(void);
static int init_ssl_connection(SSL *s);
static void print_stats(BIO *bp, SSL_CTX *ctx);
static int generate_session_id(SSL *ssl, unsigned char *id,
                               unsigned int *id_len);
static void init_session_cache_ctx(SSL_CTX *sctx);
static void free_sessions(void);
#ifndef OPENSSL_NO_DH
static DH *load_dh_param(const char *dhfile);
#endif
static void print_connection_info(SSL *con);
#ifndef OPENSSL_NO_ESNI
static unsigned int esni_cb(SSL *s, int index);
#endif

static const int bufsize = 16 * 1024;
static int accept_socket = -1;

#define TEST_CERT       "server.pem"
#define TEST_CERT2      "server2.pem"

static int s_nbio = 0;
static int s_nbio_test = 0;
static int s_crlf = 0;
static SSL_CTX *ctx = NULL;
static SSL_CTX *ctx2 = NULL;
static int www = 0;

static BIO *bio_s_out = NULL;
static BIO *bio_s_msg = NULL;
static int s_debug = 0;
static int s_tlsextdebug = 0;
static int s_msg = 0;
static int s_quiet = 0;
static int s_ign_eof = 0;
static int s_brief = 0;

static char *keymatexportlabel = NULL;
static int keymatexportlen = 20;

static int async = 0;

static const char *session_id_prefix = NULL;

#ifndef OPENSSL_NO_DTLS
static int enable_timeouts = 0;
static long socket_mtu;
#endif

/*
 * We define this but make it always be 0 in no-dtls builds to simplify the
 * code.
 */
static int dtlslisten = 0;
static int stateless = 0;

static int early_data = 0;
static SSL_SESSION *psksess = NULL;

static char *psk_identity = "Client_identity";
char *psk_key = NULL;           /* by default PSK is not used */

#ifndef OPENSSL_NO_PSK
static unsigned int psk_server_cb(SSL *ssl, const char *identity,
                                  unsigned char *psk,
                                  unsigned int max_psk_len)
{
    long key_len = 0;
    unsigned char *key;

    if (s_debug)
        BIO_printf(bio_s_out, "psk_server_cb\n");
    if (identity == NULL) {
        BIO_printf(bio_err, "Error: client did not send PSK identity\n");
        goto out_err;
    }
    if (s_debug)
        BIO_printf(bio_s_out, "identity_len=%d identity=%s\n",
                   (int)strlen(identity), identity);

    /* here we could lookup the given identity e.g. from a database */
    if (strcmp(identity, psk_identity) != 0) {
        BIO_printf(bio_s_out, "PSK warning: client identity not what we expected"
                   " (got '%s' expected '%s')\n", identity, psk_identity);
    } else {
      if (s_debug)
        BIO_printf(bio_s_out, "PSK client identity found\n");
    }

    /* convert the PSK key to binary */
    key = OPENSSL_hexstr2buf(psk_key, &key_len);
    if (key == NULL) {
        BIO_printf(bio_err, "Could not convert PSK key '%s' to buffer\n",
                   psk_key);
        return 0;
    }
    if (key_len > (int)max_psk_len) {
        BIO_printf(bio_err,
                   "psk buffer of callback is too small (%d) for key (%ld)\n",
                   max_psk_len, key_len);
        OPENSSL_free(key);
        return 0;
    }

    memcpy(psk, key, key_len);
    OPENSSL_free(key);

    if (s_debug)
        BIO_printf(bio_s_out, "fetched PSK len=%ld\n", key_len);
    return key_len;
 out_err:
    if (s_debug)
        BIO_printf(bio_err, "Error in PSK server callback\n");
    (void)BIO_flush(bio_err);
    (void)BIO_flush(bio_s_out);
    return 0;
}
#endif

#define TLS13_AES_128_GCM_SHA256_BYTES  ((const unsigned char *)"\x13\x01")
#define TLS13_AES_256_GCM_SHA384_BYTES  ((const unsigned char *)"\x13\x02")

static int psk_find_session_cb(SSL *ssl, const unsigned char *identity,
                               size_t identity_len, SSL_SESSION **sess)
{
    SSL_SESSION *tmpsess = NULL;
    unsigned char *key;
    long key_len;
    const SSL_CIPHER *cipher = NULL;

    if (strlen(psk_identity) != identity_len
            || memcmp(psk_identity, identity, identity_len) != 0) {
        *sess = NULL;
        return 1;
    }

    if (psksess != NULL) {
        SSL_SESSION_up_ref(psksess);
        *sess = psksess;
        return 1;
    }

    key = OPENSSL_hexstr2buf(psk_key, &key_len);
    if (key == NULL) {
        BIO_printf(bio_err, "Could not convert PSK key '%s' to buffer\n",
                   psk_key);
        return 0;
    }

    /* We default to SHA256 */
    cipher = SSL_CIPHER_find(ssl, tls13_aes128gcmsha256_id);
    if (cipher == NULL) {
        BIO_printf(bio_err, "Error finding suitable ciphersuite\n");
        OPENSSL_free(key);
        return 0;
    }

    tmpsess = SSL_SESSION_new();
    if (tmpsess == NULL
            || !SSL_SESSION_set1_master_key(tmpsess, key, key_len)
            || !SSL_SESSION_set_cipher(tmpsess, cipher)
            || !SSL_SESSION_set_protocol_version(tmpsess, SSL_version(ssl))) {
        OPENSSL_free(key);
        return 0;
    }
    OPENSSL_free(key);
    *sess = tmpsess;

    return 1;
}

#ifndef OPENSSL_NO_SRP
/* This is a context that we pass to callbacks */
typedef struct srpsrvparm_st {
    char *login;
    SRP_VBASE *vb;
    SRP_user_pwd *user;
} srpsrvparm;
static srpsrvparm srp_callback_parm;

/*
 * This callback pretends to require some asynchronous logic in order to
 * obtain a verifier. When the callback is called for a new connection we
 * return with a negative value. This will provoke the accept etc to return
 * with an LOOKUP_X509. The main logic of the reinvokes the suspended call
 * (which would normally occur after a worker has finished) and we set the
 * user parameters.
 */
static int ssl_srp_server_param_cb(SSL *s, int *ad, void *arg)
{
    srpsrvparm *p = (srpsrvparm *) arg;
    int ret = SSL3_AL_FATAL;

    if (p->login == NULL && p->user == NULL) {
        p->login = SSL_get_srp_username(s);
        BIO_printf(bio_err, "SRP username = \"%s\"\n", p->login);
        return -1;
    }

    if (p->user == NULL) {
        BIO_printf(bio_err, "User %s doesn't exist\n", p->login);
        goto err;
    }

    if (SSL_set_srp_server_param
        (s, p->user->N, p->user->g, p->user->s, p->user->v,
         p->user->info) < 0) {
        *ad = SSL_AD_INTERNAL_ERROR;
        goto err;
    }
    BIO_printf(bio_err,
               "SRP parameters set: username = \"%s\" info=\"%s\" \n",
               p->login, p->user->info);
    ret = SSL_ERROR_NONE;

 err:
    SRP_user_pwd_free(p->user);
    p->user = NULL;
    p->login = NULL;
    return ret;
}

#endif

static int local_argc = 0;
static char **local_argv;

#ifdef CHARSET_EBCDIC
static int ebcdic_new(BIO *bi);
static int ebcdic_free(BIO *a);
static int ebcdic_read(BIO *b, char *out, int outl);
static int ebcdic_write(BIO *b, const char *in, int inl);
static long ebcdic_ctrl(BIO *b, int cmd, long num, void *ptr);
static int ebcdic_gets(BIO *bp, char *buf, int size);
static int ebcdic_puts(BIO *bp, const char *str);

# define BIO_TYPE_EBCDIC_FILTER  (18|0x0200)
static BIO_METHOD *methods_ebcdic = NULL;

/* This struct is "unwarranted chumminess with the compiler." */
typedef struct {
    size_t alloced;
    char buff[1];
} EBCDIC_OUTBUFF;

static const BIO_METHOD *BIO_f_ebcdic_filter()
{
    if (methods_ebcdic == NULL) {
        methods_ebcdic = BIO_meth_new(BIO_TYPE_EBCDIC_FILTER,
                                      "EBCDIC/ASCII filter");
        if (methods_ebcdic == NULL
            || !BIO_meth_set_write(methods_ebcdic, ebcdic_write)
            || !BIO_meth_set_read(methods_ebcdic, ebcdic_read)
            || !BIO_meth_set_puts(methods_ebcdic, ebcdic_puts)
            || !BIO_meth_set_gets(methods_ebcdic, ebcdic_gets)
            || !BIO_meth_set_ctrl(methods_ebcdic, ebcdic_ctrl)
            || !BIO_meth_set_create(methods_ebcdic, ebcdic_new)
            || !BIO_meth_set_destroy(methods_ebcdic, ebcdic_free))
            return NULL;
    }
    return methods_ebcdic;
}

static int ebcdic_new(BIO *bi)
{
    EBCDIC_OUTBUFF *wbuf;

    wbuf = app_malloc(sizeof(*wbuf) + 1024, "ebcdic wbuf");
    wbuf->alloced = 1024;
    wbuf->buff[0] = '\0';

    BIO_set_data(bi, wbuf);
    BIO_set_init(bi, 1);
    return 1;
}

static int ebcdic_free(BIO *a)
{
    EBCDIC_OUTBUFF *wbuf;

    if (a == NULL)
        return 0;
    wbuf = BIO_get_data(a);
    OPENSSL_free(wbuf);
    BIO_set_data(a, NULL);
    BIO_set_init(a, 0);

    return 1;
}

static int ebcdic_read(BIO *b, char *out, int outl)
{
    int ret = 0;
    BIO *next = BIO_next(b);

    if (out == NULL || outl == 0)
        return 0;
    if (next == NULL)
        return 0;

    ret = BIO_read(next, out, outl);
    if (ret > 0)
        ascii2ebcdic(out, out, ret);
    return ret;
}

static int ebcdic_write(BIO *b, const char *in, int inl)
{
    EBCDIC_OUTBUFF *wbuf;
    BIO *next = BIO_next(b);
    int ret = 0;
    int num;

    if ((in == NULL) || (inl <= 0))
        return 0;
    if (next == NULL)
        return 0;

    wbuf = (EBCDIC_OUTBUFF *) BIO_get_data(b);

    if (inl > (num = wbuf->alloced)) {
        num = num + num;        /* double the size */
        if (num < inl)
            num = inl;
        OPENSSL_free(wbuf);
        wbuf = app_malloc(sizeof(*wbuf) + num, "grow ebcdic wbuf");

        wbuf->alloced = num;
        wbuf->buff[0] = '\0';

        BIO_set_data(b, wbuf);
    }

    ebcdic2ascii(wbuf->buff, in, inl);

    ret = BIO_write(next, wbuf->buff, inl);

    return ret;
}

static long ebcdic_ctrl(BIO *b, int cmd, long num, void *ptr)
{
    long ret;
    BIO *next = BIO_next(b);

    if (next == NULL)
        return 0;
    switch (cmd) {
    case BIO_CTRL_DUP:
        ret = 0L;
        break;
    default:
        ret = BIO_ctrl(next, cmd, num, ptr);
        break;
    }
    return ret;
}

static int ebcdic_gets(BIO *bp, char *buf, int size)
{
    int i, ret = 0;
    BIO *next = BIO_next(bp);

    if (next == NULL)
        return 0;
/*      return(BIO_gets(bp->next_bio,buf,size));*/
    for (i = 0; i < size - 1; ++i) {
        ret = ebcdic_read(bp, &buf[i], 1);
        if (ret <= 0)
            break;
        else if (buf[i] == '\n') {
            ++i;
            break;
        }
    }
    if (i < size)
        buf[i] = '\0';
    return (ret < 0 && i == 0) ? ret : i;
}

static int ebcdic_puts(BIO *bp, const char *str)
{
    if (BIO_next(bp) == NULL)
        return 0;
    return ebcdic_write(bp, str, strlen(str));
}
#endif

/* This is a context that we pass to callbacks */
typedef struct tlsextctx_st {
    char *servername;
    BIO *biodebug;
    int extension_error;
#ifndef OPENSSL_NO_ESNI
    X509* scert;
#endif
} tlsextctx;

// ESNI_DOXY_START
#ifndef OPENSSL_NO_ESNI
/**
 * @brief print an ESNI structure
 */
static unsigned int esni_cb(SSL *s, int index)
{
    SSL_ESNI *esnistuff=NULL;
    int rv=SSL_ESNI_get_esni(s,&esnistuff);
    if (rv == 1 && esnistuff!=NULL) {
        SSL_ESNI_print(bio_s_out,&esnistuff[index]);
    }
    return 1;
}

/**
 * Padding size info
 */
typedef struct {
    size_t certpad; ///< Certificate messages to be a multiple of this size
    size_t certverifypad; ///< CertificateVerify messages to be a multiple of this size
} esni_padding_sizes;

/**
 * passed as an argument to callback
 */
esni_padding_sizes *esni_ps=NULL;

/** 
 * @ brief pad Certificate and CertificateVerify messages
 *
 * This is passed to SSL_CTX_set_record_padding_callback
 * and pads the Certificate and CertificateVerify handshake
 * messages to a size derived from the argument arg
 *
 * @param s is the SSL connection
 * @param len is the plaintext length before padding
 * @param arg is a pointer to an esni_padding_sizes struct
 * @return is the number of bytes of padding to add to the plaintext
 */
static size_t esni_padding_cb(SSL *s, int type, size_t len, void *arg)
{
    /* hard coded for now*/
    esni_padding_sizes *ps=(esni_padding_sizes*)arg;
    int state=SSL_get_state(s);

    if (state==TLS_ST_SW_CERT) {
        size_t newlen=ps->certpad-(len%ps->certpad)-16;
        return (newlen>0?newlen:0);
    }
    if (state==TLS_ST_SW_CERT_VRFY) {
        size_t newlen=ps->certverifypad-(len%ps->certverifypad)-16;
        return (newlen>0?newlen:0);
    }
    return 0;
}

/**
 * @brief a servername_cb that is ESNI aware
 *
 * The server has possibly two names (from command line and config) basically 
 * in ctx and ctx2.
 * So we need to check if the client-supplied (E)SNI matches either and
 * serve whichever is appropriate.
 * X509_check_host is the way to do that, given an X509* pointer.
 * We default to the "main" ctx is the client-supplied (E)SNI does not
 * match the ctx2 certificate.
 * We don't fail if the client-supplied (E)SNI matches neither, but
 * just continue with the "main" ctx.
 * If the client-supplied (E)SNI matches both ctx and ctx2, then we'll
 * switch to ctx2 anyway - we don't try for a "best" match in that
 * case.
 *
 * @param s is the SSL connection
 * @param ad is dunno
 * @param arg is a pointer to a tlsext
 * @return 1 or error
 */
static int ssl_esni_servername_cb(SSL *s, int *ad, void *arg)
{
    tlsextctx *p = (tlsextctx *) arg;
    /*
     * Name that matches "main" ctx
     */
    const char *servername = SSL_get_servername(s, TLSEXT_NAMETYPE_host_name);
    if (p->biodebug != NULL ) {
        /*
        * Client supplied ESNI (hidden) and SNi (cover)
        */
        char *hidden=NULL; 
        char *cover=NULL;
        int esnirv=SSL_get_esni_status(s,&hidden,&cover);
        switch (esnirv) {
        case SSL_ESNI_STATUS_NOT_TRIED: 
            BIO_printf(p->biodebug,"ssl_esni_servername_cb: not attempted\n");
            break;
        case SSL_ESNI_STATUS_FAILED: 
            BIO_printf(p->biodebug,"ssl_esni_servername_cb: tried but failed\n");
            break;
        case SSL_ESNI_STATUS_BAD_NAME: 
            BIO_printf(p->biodebug,"ssl_esni_servername_cb: worked but bad name\n");
            break;
        case SSL_ESNI_STATUS_SUCCESS:
            BIO_printf(p->biodebug,"ssl_esni_servername_cb: success: cover: %s, hidden: %s\n",
                            (cover==NULL?"none":cover),
                            (hidden==NULL?"none":hidden));
            break;
        default:
            BIO_printf(p->biodebug,"ssl_esni_servername_cb: Error getting ESNI status\n");
            break;
        }
    }

    if (servername != NULL && p->biodebug != NULL) {
        const char *cp = servername;
        unsigned char uc;

        BIO_printf(p->biodebug, "ssl_esni_servername_cb: Hostname in TLS extension: \"");
        while ((uc = *cp++) != 0)
            BIO_printf(p->biodebug,
                       isascii(uc) && isprint(uc) ? "%c" : "\\x%02x", uc);
        BIO_printf(p->biodebug, "\"\n");
        if (p->servername!=NULL) {
            BIO_printf(p->biodebug, "ssl_esni_servername_cb: ctx servername: %s\n",p->servername);
        } else {
            BIO_printf(p->biodebug, "ssl_esni_servername_cb: ctx servername covername is NULL\n");
        }
        if (p->scert == NULL ) {
            BIO_printf(p->biodebug, "ssl_esni_servername_cb: No 2nd cert! Things likely won't go well:-)\n");
        }
    }

    if (p->servername == NULL)
        return SSL_TLSEXT_ERR_NOACK;

    if (p->scert == NULL )
        return SSL_TLSEXT_ERR_NOACK;

    if (servername != NULL) {
        if (ctx2 != NULL) {
            /*
             * TODO: Check if strlen is really safe here - think it should be as
             * SSL_ESNI_dec will have checked there are no embeded NUL bytes but
             * make sure.
             */
            int mrv=X509_check_host(p->scert,servername,strlen(servername),0,NULL);
            if (mrv==1) {
                if (p->biodebug!=NULL) {
                     BIO_printf(p->biodebug, "ssl_esni_servername_cb: Switching context.\n");
                }
                SSL_set_SSL_CTX(s, ctx2);
            } else {
                if (p->biodebug!=NULL) {
                     BIO_printf(p->biodebug, "ssl_esni_servername_cb: Not switching context - no name match (%d).\n",mrv);
                }
            }
        }
    } 

    return SSL_TLSEXT_ERR_OK;

}
#endif
// ESNI_DOXY_END


#ifndef OPENSSL_NO_ESNI
     /*
     * Just to avoid a warning 
     */
#else
static int ssl_servername_cb(SSL *s, int *ad, void *arg)
{
    tlsextctx *p = (tlsextctx *) arg;
    const char *servername = SSL_get_servername(s, TLSEXT_NAMETYPE_host_name);

    if (servername != NULL && p->biodebug != NULL) {
        const char *cp = servername;
        unsigned char uc;

        BIO_printf(p->biodebug, "Hostname in TLS extension: \"");
        while ((uc = *cp++) != 0)
            BIO_printf(p->biodebug,
                       isascii(uc) && isprint(uc) ? "%c" : "\\x%02x", uc);
        BIO_printf(p->biodebug, "\"\n");
    }

    if (p->servername == NULL)
        return SSL_TLSEXT_ERR_NOACK;

    if (servername != NULL) {
        if (strcasecmp(servername, p->servername))
            return p->extension_error;
        if (ctx2 != NULL) {
            if (p->biodebug!=NULL) 
                BIO_printf(p->biodebug, "Switching server context.\n");
            SSL_set_SSL_CTX(s, ctx2);
        }
    }

    return SSL_TLSEXT_ERR_OK;
}
#endif

/* Structure passed to cert status callback */
typedef struct tlsextstatusctx_st {
    int timeout;
    /* File to load OCSP Response from (or NULL if no file) */
    char *respin;
    /* Default responder to use */
    char *host, *path, *port;
    int use_ssl;
    int verbose;
} tlsextstatusctx;

static tlsextstatusctx tlscstatp = { -1 };

#ifndef OPENSSL_NO_OCSP

/*
 * Helper function to get an OCSP_RESPONSE from a responder. This is a
 * simplified version. It examines certificates each time and makes one OCSP
 * responder query for each request. A full version would store details such as
 * the OCSP certificate IDs and minimise the number of OCSP responses by caching
 * them until they were considered "expired".
 */
static int get_ocsp_resp_from_responder(SSL *s, tlsextstatusctx *srctx,
                                        OCSP_RESPONSE **resp)
{
    char *host = NULL, *port = NULL, *path = NULL;
    int use_ssl;
    STACK_OF(OPENSSL_STRING) *aia = NULL;
    X509 *x = NULL;
    X509_STORE_CTX *inctx = NULL;
    X509_OBJECT *obj;
    OCSP_REQUEST *req = NULL;
    OCSP_CERTID *id = NULL;
    STACK_OF(X509_EXTENSION) *exts;
    int ret = SSL_TLSEXT_ERR_NOACK;
    int i;

    /* Build up OCSP query from server certificate */
    x = SSL_get_certificate(s);
    aia = X509_get1_ocsp(x);
    if (aia != NULL) {
        if (!OCSP_parse_url(sk_OPENSSL_STRING_value(aia, 0),
                            &host, &port, &path, &use_ssl)) {
            BIO_puts(bio_err, "cert_status: can't parse AIA URL\n");
            goto err;
        }
        if (srctx->verbose)
            BIO_printf(bio_err, "cert_status: AIA URL: %s\n",
                       sk_OPENSSL_STRING_value(aia, 0));
    } else {
        if (srctx->host == NULL) {
            BIO_puts(bio_err,
                     "cert_status: no AIA and no default responder URL\n");
            goto done;
        }
        host = srctx->host;
        path = srctx->path;
        port = srctx->port;
        use_ssl = srctx->use_ssl;
    }

    inctx = X509_STORE_CTX_new();
    if (inctx == NULL)
        goto err;
    if (!X509_STORE_CTX_init(inctx,
                             SSL_CTX_get_cert_store(SSL_get_SSL_CTX(s)),
                             NULL, NULL))
        goto err;
    obj = X509_STORE_CTX_get_obj_by_subject(inctx, X509_LU_X509,
                                            X509_get_issuer_name(x));
    if (obj == NULL) {
        BIO_puts(bio_err, "cert_status: Can't retrieve issuer certificate.\n");
        goto done;
    }
    id = OCSP_cert_to_id(NULL, x, X509_OBJECT_get0_X509(obj));
    X509_OBJECT_free(obj);
    if (id == NULL)
        goto err;
    req = OCSP_REQUEST_new();
    if (req == NULL)
        goto err;
    if (!OCSP_request_add0_id(req, id))
        goto err;
    id = NULL;
    /* Add any extensions to the request */
    SSL_get_tlsext_status_exts(s, &exts);
    for (i = 0; i < sk_X509_EXTENSION_num(exts); i++) {
        X509_EXTENSION *ext = sk_X509_EXTENSION_value(exts, i);
        if (!OCSP_REQUEST_add_ext(req, ext, -1))
            goto err;
    }
    *resp = process_responder(req, host, path, port, use_ssl, NULL,
                             srctx->timeout);
    if (*resp == NULL) {
        BIO_puts(bio_err, "cert_status: error querying responder\n");
        goto done;
    }

    ret = SSL_TLSEXT_ERR_OK;
    goto done;

 err:
    ret = SSL_TLSEXT_ERR_ALERT_FATAL;
 done:
    /*
     * If we parsed aia we need to free; otherwise they were copied and we
     * don't
     */
    if (aia != NULL) {
        OPENSSL_free(host);
        OPENSSL_free(path);
        OPENSSL_free(port);
        X509_email_free(aia);
    }
    OCSP_CERTID_free(id);
    OCSP_REQUEST_free(req);
    X509_STORE_CTX_free(inctx);
    return ret;
}

/*
 * Certificate Status callback. This is called when a client includes a
 * certificate status request extension. The response is either obtained from a
 * file, or from an OCSP responder.
 */
static int cert_status_cb(SSL *s, void *arg)
{
    tlsextstatusctx *srctx = arg;
    OCSP_RESPONSE *resp = NULL;
    unsigned char *rspder = NULL;
    int rspderlen;
    int ret = SSL_TLSEXT_ERR_ALERT_FATAL;

    if (srctx->verbose)
        BIO_puts(bio_err, "cert_status: callback called\n");

    if (srctx->respin != NULL) {
        BIO *derbio = bio_open_default(srctx->respin, 'r', FORMAT_ASN1);
        if (derbio == NULL) {
            BIO_puts(bio_err, "cert_status: Cannot open OCSP response file\n");
            goto err;
        }
        resp = d2i_OCSP_RESPONSE_bio(derbio, NULL);
        BIO_free(derbio);
        if (resp == NULL) {
            BIO_puts(bio_err, "cert_status: Error reading OCSP response\n");
            goto err;
        }
    } else {
        ret = get_ocsp_resp_from_responder(s, srctx, &resp);
        if (ret != SSL_TLSEXT_ERR_OK)
            goto err;
    }

    rspderlen = i2d_OCSP_RESPONSE(resp, &rspder);
    if (rspderlen <= 0)
        goto err;

    SSL_set_tlsext_status_ocsp_resp(s, rspder, rspderlen);
    if (srctx->verbose) {
        BIO_puts(bio_err, "cert_status: ocsp response sent:\n");
        OCSP_RESPONSE_print(bio_err, resp, 2);
    }

    ret = SSL_TLSEXT_ERR_OK;

 err:
    if (ret != SSL_TLSEXT_ERR_OK)
        ERR_print_errors(bio_err);

    OCSP_RESPONSE_free(resp);

    return ret;
}
#endif

#ifndef OPENSSL_NO_NEXTPROTONEG
/* This is the context that we pass to next_proto_cb */
typedef struct tlsextnextprotoctx_st {
    unsigned char *data;
    size_t len;
} tlsextnextprotoctx;

static int next_proto_cb(SSL *s, const unsigned char **data,
                         unsigned int *len, void *arg)
{
    tlsextnextprotoctx *next_proto = arg;

    *data = next_proto->data;
    *len = next_proto->len;

    return SSL_TLSEXT_ERR_OK;
}
#endif                         /* ndef OPENSSL_NO_NEXTPROTONEG */

/* This the context that we pass to alpn_cb */
typedef struct tlsextalpnctx_st {
    unsigned char *data;
    size_t len;
} tlsextalpnctx;

static int alpn_cb(SSL *s, const unsigned char **out, unsigned char *outlen,
                   const unsigned char *in, unsigned int inlen, void *arg)
{
    tlsextalpnctx *alpn_ctx = arg;

    if (!s_quiet) {
        /* We can assume that |in| is syntactically valid. */
        unsigned int i;
        BIO_printf(bio_s_out, "ALPN protocols advertised by the client: ");
        for (i = 0; i < inlen;) {
            if (i)
                BIO_write(bio_s_out, ", ", 2);
            BIO_write(bio_s_out, &in[i + 1], in[i]);
            i += in[i] + 1;
        }
        BIO_write(bio_s_out, "\n", 1);
    }

    if (SSL_select_next_proto
        ((unsigned char **)out, outlen, alpn_ctx->data, alpn_ctx->len, in,
         inlen) != OPENSSL_NPN_NEGOTIATED) {
        return SSL_TLSEXT_ERR_NOACK;
    }

    if (!s_quiet) {
        BIO_printf(bio_s_out, "ALPN protocols selected: ");
        BIO_write(bio_s_out, *out, *outlen);
        BIO_write(bio_s_out, "\n", 1);
    }

    return SSL_TLSEXT_ERR_OK;
}

static int not_resumable_sess_cb(SSL *s, int is_forward_secure)
{
    /* disable resumption for sessions with forward secure ciphers */
    return is_forward_secure;
}

typedef enum OPTION_choice {
    OPT_ERR = -1, OPT_EOF = 0, OPT_HELP, OPT_ENGINE,
    OPT_4, OPT_6, OPT_ACCEPT, OPT_PORT, OPT_UNIX, OPT_UNLINK, OPT_NACCEPT,
    OPT_VERIFY, OPT_NAMEOPT, OPT_UPPER_V_VERIFY, OPT_CONTEXT, OPT_CERT, OPT_CRL,
    OPT_CRL_DOWNLOAD, OPT_SERVERINFO, OPT_CERTFORM, OPT_KEY, OPT_KEYFORM,
    OPT_PASS, OPT_CERT_CHAIN, OPT_DHPARAM, OPT_DCERTFORM, OPT_DCERT,
    OPT_DKEYFORM, OPT_DPASS, OPT_DKEY, OPT_DCERT_CHAIN, OPT_NOCERT,
    OPT_CAPATH, OPT_NOCAPATH, OPT_CHAINCAPATH, OPT_VERIFYCAPATH, OPT_NO_CACHE,
    OPT_EXT_CACHE, OPT_CRLFORM, OPT_VERIFY_RET_ERROR, OPT_VERIFY_QUIET,
    OPT_BUILD_CHAIN, OPT_CAFILE, OPT_NOCAFILE, OPT_CHAINCAFILE,
    OPT_VERIFYCAFILE, OPT_NBIO, OPT_NBIO_TEST, OPT_IGN_EOF, OPT_NO_IGN_EOF,
    OPT_DEBUG, OPT_TLSEXTDEBUG, OPT_STATUS, OPT_STATUS_VERBOSE,
    OPT_STATUS_TIMEOUT, OPT_STATUS_URL, OPT_STATUS_FILE, OPT_MSG, OPT_MSGFILE,
    OPT_TRACE, OPT_SECURITY_DEBUG, OPT_SECURITY_DEBUG_VERBOSE, OPT_STATE,
    OPT_CRLF, OPT_QUIET, OPT_BRIEF, OPT_NO_DHE,
    OPT_NO_RESUME_EPHEMERAL, OPT_PSK_IDENTITY, OPT_PSK_HINT, OPT_PSK,
    OPT_PSK_SESS, OPT_SRPVFILE, OPT_SRPUSERSEED, OPT_REV, OPT_WWW,
    OPT_UPPER_WWW, OPT_HTTP, OPT_ASYNC, OPT_SSL_CONFIG,
    OPT_MAX_SEND_FRAG, OPT_SPLIT_SEND_FRAG, OPT_MAX_PIPELINES, OPT_READ_BUF,
    OPT_SSL3, OPT_TLS1_3, OPT_TLS1_2, OPT_TLS1_1, OPT_TLS1, OPT_DTLS, OPT_DTLS1,
    OPT_DTLS1_2, OPT_SCTP, OPT_TIMEOUT, OPT_MTU, OPT_LISTEN, OPT_STATELESS,
    OPT_ID_PREFIX, OPT_SERVERNAME, OPT_SERVERNAME_FATAL,
    OPT_CERT2, OPT_KEY2, OPT_NEXTPROTONEG, OPT_ALPN,
    OPT_SRTP_PROFILES, OPT_KEYMATEXPORT, OPT_KEYMATEXPORTLEN,
    OPT_KEYLOG_FILE, OPT_MAX_EARLY, OPT_RECV_MAX_EARLY, OPT_EARLY_DATA,
<<<<<<< HEAD
    OPT_S_NUM_TICKETS, OPT_ANTI_REPLAY, OPT_NO_ANTI_REPLAY,
#ifndef OPENSSL_NO_ESNI
    OPT_ESNIKEY, OPT_ESNIPUB, OPT_ESNIDIR, OPT_ESNISPECIFICPAD,
#endif
=======
    OPT_S_NUM_TICKETS, OPT_ANTI_REPLAY, OPT_NO_ANTI_REPLAY, OPT_SCTP_LABEL_BUG,
>>>>>>> 09d62b33
    OPT_R_ENUM,
    OPT_S_ENUM,
    OPT_V_ENUM,
    OPT_X_ENUM
} OPTION_CHOICE;

const OPTIONS s_server_options[] = {
    {"help", OPT_HELP, '-', "Display this summary"},
    {"port", OPT_PORT, 'p',
     "TCP/IP port to listen on for connections (default is " PORT ")"},
    {"accept", OPT_ACCEPT, 's',
     "TCP/IP optional host and port to listen on for connections (default is *:" PORT ")"},
#ifdef AF_UNIX
    {"unix", OPT_UNIX, 's', "Unix domain socket to accept on"},
#endif
    {"4", OPT_4, '-', "Use IPv4 only"},
    {"6", OPT_6, '-', "Use IPv6 only"},
#ifdef AF_UNIX
    {"unlink", OPT_UNLINK, '-', "For -unix, unlink existing socket first"},
#endif
    {"context", OPT_CONTEXT, 's', "Set session ID context"},
    {"verify", OPT_VERIFY, 'n', "Turn on peer certificate verification"},
    {"Verify", OPT_UPPER_V_VERIFY, 'n',
     "Turn on peer certificate verification, must have a cert"},
    {"cert", OPT_CERT, '<', "Certificate file to use; default is " TEST_CERT},
    {"nameopt", OPT_NAMEOPT, 's', "Various certificate name options"},
    {"naccept", OPT_NACCEPT, 'p', "Terminate after #num connections"},
    {"serverinfo", OPT_SERVERINFO, 's',
     "PEM serverinfo file for certificate"},
    {"certform", OPT_CERTFORM, 'F',
     "Certificate format (PEM or DER) PEM default"},
    {"key", OPT_KEY, 's',
     "Private Key if not in -cert; default is " TEST_CERT},
    {"keyform", OPT_KEYFORM, 'f',
     "Key format (PEM, DER or ENGINE) PEM default"},
    {"pass", OPT_PASS, 's', "Private key file pass phrase source"},
    {"dcert", OPT_DCERT, '<',
     "Second certificate file to use (usually for DSA)"},
    {"dhparam", OPT_DHPARAM, '<', "DH parameters file to use"},
    {"dcertform", OPT_DCERTFORM, 'F',
     "Second certificate format (PEM or DER) PEM default"},
    {"dkey", OPT_DKEY, '<',
     "Second private key file to use (usually for DSA)"},
    {"dkeyform", OPT_DKEYFORM, 'F',
     "Second key format (PEM, DER or ENGINE) PEM default"},
    {"dpass", OPT_DPASS, 's', "Second private key file pass phrase source"},
    {"nbio_test", OPT_NBIO_TEST, '-', "Test with the non-blocking test bio"},
    {"crlf", OPT_CRLF, '-', "Convert LF from terminal into CRLF"},
    {"debug", OPT_DEBUG, '-', "Print more output"},
    {"msg", OPT_MSG, '-', "Show protocol messages"},
    {"msgfile", OPT_MSGFILE, '>',
     "File to send output of -msg or -trace, instead of stdout"},
    {"state", OPT_STATE, '-', "Print the SSL states"},
    {"CAfile", OPT_CAFILE, '<', "PEM format file of CA's"},
    {"CApath", OPT_CAPATH, '/', "PEM format directory of CA's"},
    {"no-CAfile", OPT_NOCAFILE, '-',
     "Do not load the default certificates file"},
    {"no-CApath", OPT_NOCAPATH, '-',
     "Do not load certificates from the default certificates directory"},
    {"nocert", OPT_NOCERT, '-', "Don't use any certificates (Anon-DH)"},
    {"quiet", OPT_QUIET, '-', "No server output"},
    {"no_resume_ephemeral", OPT_NO_RESUME_EPHEMERAL, '-',
     "Disable caching and tickets if ephemeral (EC)DH is used"},
    {"www", OPT_WWW, '-', "Respond to a 'GET /' with a status page"},
    {"WWW", OPT_UPPER_WWW, '-', "Respond to a 'GET with the file ./path"},
    {"servername", OPT_SERVERNAME, 's',
     "Servername for HostName TLS extension"},
    {"servername_fatal", OPT_SERVERNAME_FATAL, '-',
     "mismatch send fatal alert (default warning alert)"},
    {"cert2", OPT_CERT2, '<',
     "Certificate file to use for servername; default is" TEST_CERT2},
    {"key2", OPT_KEY2, '<',
     "-Private Key file to use for servername if not in -cert2"},
    {"tlsextdebug", OPT_TLSEXTDEBUG, '-',
     "Hex dump of all TLS extensions received"},
    {"HTTP", OPT_HTTP, '-', "Like -WWW but ./path includes HTTP headers"},
    {"id_prefix", OPT_ID_PREFIX, 's',
     "Generate SSL/TLS session IDs prefixed by arg"},
    OPT_R_OPTIONS,
    {"keymatexport", OPT_KEYMATEXPORT, 's',
     "Export keying material using label"},
    {"keymatexportlen", OPT_KEYMATEXPORTLEN, 'p',
     "Export len bytes of keying material (default 20)"},
    {"CRL", OPT_CRL, '<', "CRL file to use"},
    {"crl_download", OPT_CRL_DOWNLOAD, '-',
     "Download CRL from distribution points"},
    {"cert_chain", OPT_CERT_CHAIN, '<',
     "certificate chain file in PEM format"},
    {"dcert_chain", OPT_DCERT_CHAIN, '<',
     "second certificate chain file in PEM format"},
    {"chainCApath", OPT_CHAINCAPATH, '/',
     "use dir as certificate store path to build CA certificate chain"},
    {"verifyCApath", OPT_VERIFYCAPATH, '/',
     "use dir as certificate store path to verify CA certificate"},
    {"no_cache", OPT_NO_CACHE, '-', "Disable session cache"},
    {"ext_cache", OPT_EXT_CACHE, '-',
     "Disable internal cache, setup and use external cache"},
    {"CRLform", OPT_CRLFORM, 'F', "CRL format (PEM or DER) PEM is default"},
    {"verify_return_error", OPT_VERIFY_RET_ERROR, '-',
     "Close connection on verification error"},
    {"verify_quiet", OPT_VERIFY_QUIET, '-',
     "No verify output except verify errors"},
    {"build_chain", OPT_BUILD_CHAIN, '-', "Build certificate chain"},
    {"chainCAfile", OPT_CHAINCAFILE, '<',
     "CA file for certificate chain (PEM format)"},
    {"verifyCAfile", OPT_VERIFYCAFILE, '<',
     "CA file for certificate verification (PEM format)"},
    {"ign_eof", OPT_IGN_EOF, '-', "ignore input eof (default when -quiet)"},
    {"no_ign_eof", OPT_NO_IGN_EOF, '-', "Do not ignore input eof"},
#ifndef OPENSSL_NO_OCSP
    {"status", OPT_STATUS, '-', "Request certificate status from server"},
    {"status_verbose", OPT_STATUS_VERBOSE, '-',
     "Print more output in certificate status callback"},
    {"status_timeout", OPT_STATUS_TIMEOUT, 'n',
     "Status request responder timeout"},
    {"status_url", OPT_STATUS_URL, 's', "Status request fallback URL"},
    {"status_file", OPT_STATUS_FILE, '<',
     "File containing DER encoded OCSP Response"},
#endif
#ifndef OPENSSL_NO_SSL_TRACE
    {"trace", OPT_TRACE, '-', "trace protocol messages"},
#endif
    {"security_debug", OPT_SECURITY_DEBUG, '-',
     "Print output from SSL/TLS security framework"},
    {"security_debug_verbose", OPT_SECURITY_DEBUG_VERBOSE, '-',
     "Print more output from SSL/TLS security framework"},
    {"brief", OPT_BRIEF, '-',
     "Restrict output to brief summary of connection parameters"},
    {"rev", OPT_REV, '-',
     "act as a simple test server which just sends back with the received text reversed"},
    {"async", OPT_ASYNC, '-', "Operate in asynchronous mode"},
    {"ssl_config", OPT_SSL_CONFIG, 's',
     "Configure SSL_CTX using the configuration 'val'"},
    {"max_send_frag", OPT_MAX_SEND_FRAG, 'p', "Maximum Size of send frames "},
    {"split_send_frag", OPT_SPLIT_SEND_FRAG, 'p',
     "Size used to split data for encrypt pipelines"},
    {"max_pipelines", OPT_MAX_PIPELINES, 'p',
     "Maximum number of encrypt/decrypt pipelines to be used"},
    {"read_buf", OPT_READ_BUF, 'p',
     "Default read buffer size to be used for connections"},
    OPT_S_OPTIONS,
    OPT_V_OPTIONS,
    OPT_X_OPTIONS,
    {"nbio", OPT_NBIO, '-', "Use non-blocking IO"},
    {"psk_identity", OPT_PSK_IDENTITY, 's', "PSK identity to expect"},
#ifndef OPENSSL_NO_PSK
    {"psk_hint", OPT_PSK_HINT, 's', "PSK identity hint to use"},
#endif
    {"psk", OPT_PSK, 's', "PSK in hex (without 0x)"},
    {"psk_session", OPT_PSK_SESS, '<', "File to read PSK SSL session from"},
#ifndef OPENSSL_NO_SRP
    {"srpvfile", OPT_SRPVFILE, '<', "The verifier file for SRP"},
    {"srpuserseed", OPT_SRPUSERSEED, 's',
     "A seed string for a default user salt"},
#endif
#ifndef OPENSSL_NO_SSL3
    {"ssl3", OPT_SSL3, '-', "Just talk SSLv3"},
#endif
#ifndef OPENSSL_NO_TLS1
    {"tls1", OPT_TLS1, '-', "Just talk TLSv1"},
#endif
#ifndef OPENSSL_NO_TLS1_1
    {"tls1_1", OPT_TLS1_1, '-', "Just talk TLSv1.1"},
#endif
#ifndef OPENSSL_NO_TLS1_2
    {"tls1_2", OPT_TLS1_2, '-', "just talk TLSv1.2"},
#endif
#ifndef OPENSSL_NO_TLS1_3
    {"tls1_3", OPT_TLS1_3, '-', "just talk TLSv1.3"},
#endif
#ifndef OPENSSL_NO_DTLS
    {"dtls", OPT_DTLS, '-', "Use any DTLS version"},
    {"timeout", OPT_TIMEOUT, '-', "Enable timeouts"},
    {"mtu", OPT_MTU, 'p', "Set link layer MTU"},
    {"listen", OPT_LISTEN, '-',
     "Listen for a DTLS ClientHello with a cookie and then connect"},
#endif
    {"stateless", OPT_STATELESS, '-', "Require TLSv1.3 cookies"},
#ifndef OPENSSL_NO_DTLS1
    {"dtls1", OPT_DTLS1, '-', "Just talk DTLSv1"},
#endif
#ifndef OPENSSL_NO_DTLS1_2
    {"dtls1_2", OPT_DTLS1_2, '-', "Just talk DTLSv1.2"},
#endif
#ifndef OPENSSL_NO_SCTP
    {"sctp", OPT_SCTP, '-', "Use SCTP"},
    {"sctp_label_bug", OPT_SCTP_LABEL_BUG, '-', "Enable SCTP label length bug"},
#endif
#ifndef OPENSSL_NO_DH
    {"no_dhe", OPT_NO_DHE, '-', "Disable ephemeral DH"},
#endif
#ifndef OPENSSL_NO_NEXTPROTONEG
    {"nextprotoneg", OPT_NEXTPROTONEG, 's',
     "Set the advertised protocols for the NPN extension (comma-separated list)"},
#endif
#ifndef OPENSSL_NO_SRTP
    {"use_srtp", OPT_SRTP_PROFILES, 's',
     "Offer SRTP key management with a colon-separated profile list"},
#endif
    {"alpn", OPT_ALPN, 's',
     "Set the advertised protocols for the ALPN extension (comma-separated list)"},
#ifndef OPENSSL_NO_ENGINE
    {"engine", OPT_ENGINE, 's', "Use engine, possibly a hardware device"},
#endif
    {"keylogfile", OPT_KEYLOG_FILE, '>', "Write TLS secrets to file"},
    {"max_early_data", OPT_MAX_EARLY, 'n',
     "The maximum number of bytes of early data as advertised in tickets"},
    {"recv_max_early_data", OPT_RECV_MAX_EARLY, 'n',
     "The maximum number of bytes of early data (hard limit)"},
    {"early_data", OPT_EARLY_DATA, '-', "Attempt to read early data"},
    {"num_tickets", OPT_S_NUM_TICKETS, 'n',
     "The number of TLSv1.3 session tickets that a server will automatically  issue" },
    {"anti_replay", OPT_ANTI_REPLAY, '-', "Switch on anti-replay protection (default)"},
    {"no_anti_replay", OPT_NO_ANTI_REPLAY, '-', "Switch off anti-replay protection"},
#ifndef OPENSSL_NO_ESNI
    {"esnikey", OPT_ESNIKEY, 's', "Load ESNI private key (and enable ESNI)"},
    {"esnipub", OPT_ESNIPUB, 's', "Load ESNI public key"},
    {"esnidir", OPT_ESNIDIR, 's', "ESNI information directory"},
    {"esnispecificpad", OPT_ESNISPECIFICPAD, '-', "Do specific padding of Certificate/CertificateVerify (instead of general padding all)"},
#endif
    {NULL, OPT_EOF, 0, NULL}
};

#define IS_PROT_FLAG(o) \
 (o == OPT_SSL3 || o == OPT_TLS1 || o == OPT_TLS1_1 || o == OPT_TLS1_2 \
  || o == OPT_TLS1_3 || o == OPT_DTLS || o == OPT_DTLS1 || o == OPT_DTLS1_2)

int s_server_main(int argc, char *argv[])
{
    ENGINE *engine = NULL;
    EVP_PKEY *s_key = NULL, *s_dkey = NULL;
    SSL_CONF_CTX *cctx = NULL;
    const SSL_METHOD *meth = TLS_server_method();
    SSL_EXCERT *exc = NULL;
    STACK_OF(OPENSSL_STRING) *ssl_args = NULL;
    STACK_OF(X509) *s_chain = NULL, *s_dchain = NULL;
    STACK_OF(X509_CRL) *crls = NULL;
    X509 *s_cert = NULL, *s_dcert = NULL;
    X509_VERIFY_PARAM *vpm = NULL;
    const char *CApath = NULL, *CAfile = NULL, *chCApath = NULL, *chCAfile = NULL;
    char *dpassarg = NULL, *dpass = NULL;
    char *passarg = NULL, *pass = NULL, *vfyCApath = NULL, *vfyCAfile = NULL;
    char *crl_file = NULL, *prog;
#ifdef AF_UNIX
    int unlink_unix_path = 0;
#endif
    do_server_cb server_cb;
    int vpmtouched = 0, build_chain = 0, no_cache = 0, ext_cache = 0;
#ifndef OPENSSL_NO_DH
    char *dhfile = NULL;
    int no_dhe = 0;
#endif
    int nocert = 0, ret = 1;
    int noCApath = 0, noCAfile = 0;
    int s_cert_format = FORMAT_PEM, s_key_format = FORMAT_PEM;
    int s_dcert_format = FORMAT_PEM, s_dkey_format = FORMAT_PEM;
    int rev = 0, naccept = -1, sdebug = 0;
    int socket_family = AF_UNSPEC, socket_type = SOCK_STREAM, protocol = 0;
    int state = 0, crl_format = FORMAT_PEM, crl_download = 0;
    char *host = NULL;
    char *port = BUF_strdup(PORT);
    unsigned char *context = NULL;
    OPTION_CHOICE o;
    EVP_PKEY *s_key2 = NULL;
    X509 *s_cert2 = NULL;
#ifndef OPENSSL_NO_ESNI
    tlsextctx tlsextcbp = { NULL, NULL, SSL_TLSEXT_ERR_ALERT_WARNING, NULL };
#else
    tlsextctx tlsextcbp = { NULL, NULL, SSL_TLSEXT_ERR_ALERT_WARNING };
#endif
    const char *ssl_config = NULL;
    int read_buf_len = 0;
#ifndef OPENSSL_NO_NEXTPROTONEG
    const char *next_proto_neg_in = NULL;
    tlsextnextprotoctx next_proto = { NULL, 0 };
#endif
    const char *alpn_in = NULL;
    tlsextalpnctx alpn_ctx = { NULL, 0 };
#ifndef OPENSSL_NO_PSK
    /* by default do not send a PSK identity hint */
    char *psk_identity_hint = NULL;
#endif
    char *p;
#ifndef OPENSSL_NO_SRP
    char *srpuserseed = NULL;
    char *srp_verifier_file = NULL;
#endif
#ifndef OPENSSL_NO_SRTP
    char *srtp_profiles = NULL;
#endif
    int min_version = 0, max_version = 0, prot_opt = 0, no_prot_opt = 0;
    int s_server_verify = SSL_VERIFY_NONE;
    int s_server_session_id_context = 1; /* anything will do */
    const char *s_cert_file = TEST_CERT, *s_key_file = NULL, *s_chain_file = NULL;
    const char *s_cert_file2 = TEST_CERT2, *s_key_file2 = NULL;
    char *s_dcert_file = NULL, *s_dkey_file = NULL, *s_dchain_file = NULL;
#ifndef OPENSSL_NO_OCSP
    int s_tlsextstatus = 0;
#endif
    int no_resume_ephemeral = 0;
    unsigned int max_send_fragment = 0;
    unsigned int split_send_fragment = 0, max_pipelines = 0;
    const char *s_serverinfo_file = NULL;
    const char *keylog_file = NULL;
    int max_early_data = -1, recv_max_early_data = -1;
    char *psksessf = NULL;
<<<<<<< HEAD
#ifndef OPENSSL_NO_ESNI
    char *esnikeyfile = NULL; 
    char *esnipubfile = NULL;
    char *esnidir=NULL;
    int esnispecificpad=0; ///< we default to generally padding to 512 octet multiples
=======
#ifndef OPENSSL_NO_SCTP
    int sctp_label_bug = 0;
>>>>>>> 09d62b33
#endif

    /* Init of few remaining global variables */
    local_argc = argc;
    local_argv = argv;

    ctx = ctx2 = NULL;
    s_nbio = s_nbio_test = 0;
    www = 0;
    bio_s_out = NULL;
    s_debug = 0;
    s_msg = 0;
    s_quiet = 0;
    s_brief = 0;
    async = 0;

    cctx = SSL_CONF_CTX_new();
    vpm = X509_VERIFY_PARAM_new();
    if (cctx == NULL || vpm == NULL)
        goto end;
    SSL_CONF_CTX_set_flags(cctx,
                           SSL_CONF_FLAG_SERVER | SSL_CONF_FLAG_CMDLINE);

    prog = opt_init(argc, argv, s_server_options);
    while ((o = opt_next()) != OPT_EOF) {
        if (IS_PROT_FLAG(o) && ++prot_opt > 1) {
            BIO_printf(bio_err, "Cannot supply multiple protocol flags\n");
            goto end;
        }
        if (IS_NO_PROT_FLAG(o))
            no_prot_opt++;
        if (prot_opt == 1 && no_prot_opt) {
            BIO_printf(bio_err,
                       "Cannot supply both a protocol flag and '-no_<prot>'\n");
            goto end;
        }
        switch (o) {
        case OPT_EOF:
        case OPT_ERR:
 opthelp:
            BIO_printf(bio_err, "%s: Use -help for summary.\n", prog);
            goto end;
        case OPT_HELP:
            opt_help(s_server_options);
            ret = 0;
            goto end;

        case OPT_4:
#ifdef AF_UNIX
            if (socket_family == AF_UNIX) {
                OPENSSL_free(host); host = NULL;
                OPENSSL_free(port); port = NULL;
            }
#endif
            socket_family = AF_INET;
            break;
        case OPT_6:
            if (1) {
#ifdef AF_INET6
#ifdef AF_UNIX
                if (socket_family == AF_UNIX) {
                    OPENSSL_free(host); host = NULL;
                    OPENSSL_free(port); port = NULL;
                }
#endif
                socket_family = AF_INET6;
            } else {
#endif
                BIO_printf(bio_err, "%s: IPv6 domain sockets unsupported\n", prog);
                goto end;
            }
            break;
        case OPT_PORT:
#ifdef AF_UNIX
            if (socket_family == AF_UNIX) {
                socket_family = AF_UNSPEC;
            }
#endif
            OPENSSL_free(port); port = NULL;
            OPENSSL_free(host); host = NULL;
            if (BIO_parse_hostserv(opt_arg(), NULL, &port, BIO_PARSE_PRIO_SERV) < 1) {
                BIO_printf(bio_err,
                           "%s: -port argument malformed or ambiguous\n",
                           port);
                goto end;
            }
            break;
        case OPT_ACCEPT:
#ifdef AF_UNIX
            if (socket_family == AF_UNIX) {
                socket_family = AF_UNSPEC;
            }
#endif
            OPENSSL_free(port); port = NULL;
            OPENSSL_free(host); host = NULL;
            if (BIO_parse_hostserv(opt_arg(), &host, &port, BIO_PARSE_PRIO_SERV) < 1) {
                BIO_printf(bio_err,
                           "%s: -accept argument malformed or ambiguous\n",
                           port);
                goto end;
            }
            break;
#ifdef AF_UNIX
        case OPT_UNIX:
            socket_family = AF_UNIX;
            OPENSSL_free(host); host = BUF_strdup(opt_arg());
            OPENSSL_free(port); port = NULL;
            break;
        case OPT_UNLINK:
            unlink_unix_path = 1;
            break;
#endif
        case OPT_NACCEPT:
            naccept = atol(opt_arg());
            break;
        case OPT_VERIFY:
            s_server_verify = SSL_VERIFY_PEER | SSL_VERIFY_CLIENT_ONCE;
            verify_args.depth = atoi(opt_arg());
            if (!s_quiet)
                BIO_printf(bio_err, "verify depth is %d\n", verify_args.depth);
            break;
        case OPT_UPPER_V_VERIFY:
            s_server_verify =
                SSL_VERIFY_PEER | SSL_VERIFY_FAIL_IF_NO_PEER_CERT |
                SSL_VERIFY_CLIENT_ONCE;
            verify_args.depth = atoi(opt_arg());
            if (!s_quiet)
                BIO_printf(bio_err,
                           "verify depth is %d, must return a certificate\n",
                           verify_args.depth);
            break;
        case OPT_CONTEXT:
            context = (unsigned char *)opt_arg();
            break;
        case OPT_CERT:
            s_cert_file = opt_arg();
            break;
        case OPT_NAMEOPT:
            if (!set_nameopt(opt_arg()))
                goto end;
            break;
        case OPT_CRL:
            crl_file = opt_arg();
            break;
        case OPT_CRL_DOWNLOAD:
            crl_download = 1;
            break;
        case OPT_SERVERINFO:
            s_serverinfo_file = opt_arg();
            break;
        case OPT_CERTFORM:
            if (!opt_format(opt_arg(), OPT_FMT_PEMDER, &s_cert_format))
                goto opthelp;
            break;
        case OPT_KEY:
            s_key_file = opt_arg();
            break;
        case OPT_KEYFORM:
            if (!opt_format(opt_arg(), OPT_FMT_ANY, &s_key_format))
                goto opthelp;
            break;
        case OPT_PASS:
            passarg = opt_arg();
            break;
        case OPT_CERT_CHAIN:
            s_chain_file = opt_arg();
            break;
        case OPT_DHPARAM:
#ifndef OPENSSL_NO_DH
            dhfile = opt_arg();
#endif
            break;
        case OPT_DCERTFORM:
            if (!opt_format(opt_arg(), OPT_FMT_PEMDER, &s_dcert_format))
                goto opthelp;
            break;
        case OPT_DCERT:
            s_dcert_file = opt_arg();
            break;
        case OPT_DKEYFORM:
            if (!opt_format(opt_arg(), OPT_FMT_PEMDER, &s_dkey_format))
                goto opthelp;
            break;
        case OPT_DPASS:
            dpassarg = opt_arg();
            break;
        case OPT_DKEY:
            s_dkey_file = opt_arg();
            break;
        case OPT_DCERT_CHAIN:
            s_dchain_file = opt_arg();
            break;
        case OPT_NOCERT:
            nocert = 1;
            break;
        case OPT_CAPATH:
            CApath = opt_arg();
            break;
        case OPT_NOCAPATH:
            noCApath = 1;
            break;
        case OPT_CHAINCAPATH:
            chCApath = opt_arg();
            break;
        case OPT_VERIFYCAPATH:
            vfyCApath = opt_arg();
            break;
        case OPT_NO_CACHE:
            no_cache = 1;
            break;
        case OPT_EXT_CACHE:
            ext_cache = 1;
            break;
        case OPT_CRLFORM:
            if (!opt_format(opt_arg(), OPT_FMT_PEMDER, &crl_format))
                goto opthelp;
            break;
        case OPT_S_CASES:
        case OPT_S_NUM_TICKETS:
        case OPT_ANTI_REPLAY:
        case OPT_NO_ANTI_REPLAY:
            if (ssl_args == NULL)
                ssl_args = sk_OPENSSL_STRING_new_null();
            if (ssl_args == NULL
                || !sk_OPENSSL_STRING_push(ssl_args, opt_flag())
                || !sk_OPENSSL_STRING_push(ssl_args, opt_arg())) {
                BIO_printf(bio_err, "%s: Memory allocation failure\n", prog);
                goto end;
            }
            break;
        case OPT_V_CASES:
            if (!opt_verify(o, vpm))
                goto end;
            vpmtouched++;
            break;
        case OPT_X_CASES:
            if (!args_excert(o, &exc))
                goto end;
            break;
        case OPT_VERIFY_RET_ERROR:
            verify_args.return_error = 1;
            break;
        case OPT_VERIFY_QUIET:
            verify_args.quiet = 1;
            break;
        case OPT_BUILD_CHAIN:
            build_chain = 1;
            break;
        case OPT_CAFILE:
            CAfile = opt_arg();
            break;
        case OPT_NOCAFILE:
            noCAfile = 1;
            break;
        case OPT_CHAINCAFILE:
            chCAfile = opt_arg();
            break;
        case OPT_VERIFYCAFILE:
            vfyCAfile = opt_arg();
            break;
        case OPT_NBIO:
            s_nbio = 1;
            break;
        case OPT_NBIO_TEST:
            s_nbio = s_nbio_test = 1;
            break;
        case OPT_IGN_EOF:
            s_ign_eof = 1;
            break;
        case OPT_NO_IGN_EOF:
            s_ign_eof = 0;
            break;
        case OPT_DEBUG:
            s_debug = 1;
            break;
        case OPT_TLSEXTDEBUG:
            s_tlsextdebug = 1;
            break;
        case OPT_STATUS:
#ifndef OPENSSL_NO_OCSP
            s_tlsextstatus = 1;
#endif
            break;
        case OPT_STATUS_VERBOSE:
#ifndef OPENSSL_NO_OCSP
            s_tlsextstatus = tlscstatp.verbose = 1;
#endif
            break;
        case OPT_STATUS_TIMEOUT:
#ifndef OPENSSL_NO_OCSP
            s_tlsextstatus = 1;
            tlscstatp.timeout = atoi(opt_arg());
#endif
            break;
        case OPT_STATUS_URL:
#ifndef OPENSSL_NO_OCSP
            s_tlsextstatus = 1;
            if (!OCSP_parse_url(opt_arg(),
                                &tlscstatp.host,
                                &tlscstatp.port,
                                &tlscstatp.path, &tlscstatp.use_ssl)) {
                BIO_printf(bio_err, "Error parsing URL\n");
                goto end;
            }
#endif
            break;
        case OPT_STATUS_FILE:
#ifndef OPENSSL_NO_OCSP
            s_tlsextstatus = 1;
            tlscstatp.respin = opt_arg();
#endif
            break;
        case OPT_MSG:
            s_msg = 1;
            break;
        case OPT_MSGFILE:
            bio_s_msg = BIO_new_file(opt_arg(), "w");
            break;
        case OPT_TRACE:
#ifndef OPENSSL_NO_SSL_TRACE
            s_msg = 2;
#endif
            break;
        case OPT_SECURITY_DEBUG:
            sdebug = 1;
            break;
        case OPT_SECURITY_DEBUG_VERBOSE:
            sdebug = 2;
            break;
        case OPT_STATE:
            state = 1;
            break;
        case OPT_CRLF:
            s_crlf = 1;
            break;
        case OPT_QUIET:
            s_quiet = 1;
            break;
        case OPT_BRIEF:
            s_quiet = s_brief = verify_args.quiet = 1;
            break;
        case OPT_NO_DHE:
#ifndef OPENSSL_NO_DH
            no_dhe = 1;
#endif
            break;
        case OPT_NO_RESUME_EPHEMERAL:
            no_resume_ephemeral = 1;
            break;
        case OPT_PSK_IDENTITY:
            psk_identity = opt_arg();
            break;
        case OPT_PSK_HINT:
#ifndef OPENSSL_NO_PSK
            psk_identity_hint = opt_arg();
#endif
            break;
        case OPT_PSK:
            for (p = psk_key = opt_arg(); *p; p++) {
                if (isxdigit(_UC(*p)))
                    continue;
                BIO_printf(bio_err, "Not a hex number '%s'\n", psk_key);
                goto end;
            }
            break;
        case OPT_PSK_SESS:
            psksessf = opt_arg();
            break;
        case OPT_SRPVFILE:
#ifndef OPENSSL_NO_SRP
            srp_verifier_file = opt_arg();
            if (min_version < TLS1_VERSION)
                min_version = TLS1_VERSION;
#endif
            break;
        case OPT_SRPUSERSEED:
#ifndef OPENSSL_NO_SRP
            srpuserseed = opt_arg();
            if (min_version < TLS1_VERSION)
                min_version = TLS1_VERSION;
#endif
            break;
        case OPT_REV:
            rev = 1;
            break;
        case OPT_WWW:
            www = 1;
            break;
        case OPT_UPPER_WWW:
            www = 2;
            break;
        case OPT_HTTP:
            www = 3;
            break;
        case OPT_SSL_CONFIG:
            ssl_config = opt_arg();
            break;
        case OPT_SSL3:
            min_version = SSL3_VERSION;
            max_version = SSL3_VERSION;
            break;
        case OPT_TLS1_3:
            min_version = TLS1_3_VERSION;
            max_version = TLS1_3_VERSION;
            break;
        case OPT_TLS1_2:
            min_version = TLS1_2_VERSION;
            max_version = TLS1_2_VERSION;
            break;
        case OPT_TLS1_1:
            min_version = TLS1_1_VERSION;
            max_version = TLS1_1_VERSION;
            break;
        case OPT_TLS1:
            min_version = TLS1_VERSION;
            max_version = TLS1_VERSION;
            break;
        case OPT_DTLS:
#ifndef OPENSSL_NO_DTLS
            meth = DTLS_server_method();
            socket_type = SOCK_DGRAM;
#endif
            break;
        case OPT_DTLS1:
#ifndef OPENSSL_NO_DTLS
            meth = DTLS_server_method();
            min_version = DTLS1_VERSION;
            max_version = DTLS1_VERSION;
            socket_type = SOCK_DGRAM;
#endif
            break;
        case OPT_DTLS1_2:
#ifndef OPENSSL_NO_DTLS
            meth = DTLS_server_method();
            min_version = DTLS1_2_VERSION;
            max_version = DTLS1_2_VERSION;
            socket_type = SOCK_DGRAM;
#endif
            break;
        case OPT_SCTP:
#ifndef OPENSSL_NO_SCTP
            protocol = IPPROTO_SCTP;
#endif
            break;
        case OPT_SCTP_LABEL_BUG:
#ifndef OPENSSL_NO_SCTP
            sctp_label_bug = 1;
#endif
            break;
        case OPT_TIMEOUT:
#ifndef OPENSSL_NO_DTLS
            enable_timeouts = 1;
#endif
            break;
        case OPT_MTU:
#ifndef OPENSSL_NO_DTLS
            socket_mtu = atol(opt_arg());
#endif
            break;
        case OPT_LISTEN:
#ifndef OPENSSL_NO_DTLS
            dtlslisten = 1;
#endif
            break;
        case OPT_STATELESS:
            stateless = 1;
            break;
        case OPT_ID_PREFIX:
            session_id_prefix = opt_arg();
            break;
        case OPT_ENGINE:
            engine = setup_engine(opt_arg(), 1);
            break;
        case OPT_R_CASES:
            if (!opt_rand(o))
                goto end;
            break;
        case OPT_SERVERNAME:
            tlsextcbp.servername = opt_arg();
            break;
        case OPT_SERVERNAME_FATAL:
            tlsextcbp.extension_error = SSL_TLSEXT_ERR_ALERT_FATAL;
            break;
        case OPT_CERT2:
            s_cert_file2 = opt_arg();
            break;
        case OPT_KEY2:
            s_key_file2 = opt_arg();
            break;
        case OPT_NEXTPROTONEG:
# ifndef OPENSSL_NO_NEXTPROTONEG
            next_proto_neg_in = opt_arg();
#endif
            break;
        case OPT_ALPN:
            alpn_in = opt_arg();
            break;
        case OPT_SRTP_PROFILES:
#ifndef OPENSSL_NO_SRTP
            srtp_profiles = opt_arg();
#endif
            break;
        case OPT_KEYMATEXPORT:
            keymatexportlabel = opt_arg();
            break;
        case OPT_KEYMATEXPORTLEN:
            keymatexportlen = atoi(opt_arg());
            break;
        case OPT_ASYNC:
            async = 1;
            break;
        case OPT_MAX_SEND_FRAG:
            max_send_fragment = atoi(opt_arg());
            break;
        case OPT_SPLIT_SEND_FRAG:
            split_send_fragment = atoi(opt_arg());
            break;
        case OPT_MAX_PIPELINES:
            max_pipelines = atoi(opt_arg());
            break;
        case OPT_READ_BUF:
            read_buf_len = atoi(opt_arg());
            break;
        case OPT_KEYLOG_FILE:
            keylog_file = opt_arg();
            break;
        case OPT_MAX_EARLY:
            max_early_data = atoi(opt_arg());
            if (max_early_data < 0) {
                BIO_printf(bio_err, "Invalid value for max_early_data\n");
                goto end;
            }
            break;
        case OPT_RECV_MAX_EARLY:
            recv_max_early_data = atoi(opt_arg());
            if (recv_max_early_data < 0) {
                BIO_printf(bio_err, "Invalid value for recv_max_early_data\n");
                goto end;
            }
            break;
        case OPT_EARLY_DATA:
            early_data = 1;
            if (max_early_data == -1)
                max_early_data = SSL3_RT_MAX_PLAIN_LENGTH;
            break;
#ifndef OPENSSL_NO_ESNI
        case OPT_ESNIKEY:
            esnikeyfile=opt_arg();
            break;
        case OPT_ESNIPUB:
            esnipubfile=opt_arg();
            break;
        case OPT_ESNIDIR:
            esnidir=opt_arg();
            break;
        case OPT_ESNISPECIFICPAD:
            esnispecificpad=1;
            break;
#endif
        }
    }
    argc = opt_num_rest();
    argv = opt_rest();

#ifndef OPENSSL_NO_NEXTPROTONEG
    if (min_version == TLS1_3_VERSION && next_proto_neg_in != NULL) {
        BIO_printf(bio_err, "Cannot supply -nextprotoneg with TLSv1.3\n");
        goto opthelp;
    }
#endif
#ifndef OPENSSL_NO_DTLS
    if (www && socket_type == SOCK_DGRAM) {
        BIO_printf(bio_err, "Can't use -HTTP, -www or -WWW with DTLS\n");
        goto end;
    }

    if (dtlslisten && socket_type != SOCK_DGRAM) {
        BIO_printf(bio_err, "Can only use -listen with DTLS\n");
        goto end;
    }
#endif

    if (stateless && socket_type != SOCK_STREAM) {
        BIO_printf(bio_err, "Can only use --stateless with TLS\n");
        goto end;
    }

#ifdef AF_UNIX
    if (socket_family == AF_UNIX && socket_type != SOCK_STREAM) {
        BIO_printf(bio_err,
                   "Can't use unix sockets and datagrams together\n");
        goto end;
    }
#endif
    if (early_data && (www > 0 || rev)) {
        BIO_printf(bio_err,
                   "Can't use -early_data in combination with -www, -WWW, -HTTP, or -rev\n");
        goto end;
    }

#ifndef OPENSSL_NO_SCTP
    if (protocol == IPPROTO_SCTP) {
        if (socket_type != SOCK_DGRAM) {
            BIO_printf(bio_err, "Can't use -sctp without DTLS\n");
            goto end;
        }
        /* SCTP is unusual. It uses DTLS over a SOCK_STREAM protocol */
        socket_type = SOCK_STREAM;
    }
#endif

    if (!app_passwd(passarg, dpassarg, &pass, &dpass)) {
        BIO_printf(bio_err, "Error getting password\n");
        goto end;
    }

    if (s_key_file == NULL)
        s_key_file = s_cert_file;

    if (s_key_file2 == NULL)
        s_key_file2 = s_cert_file2;

    if (!load_excert(&exc))
        goto end;

    if (nocert == 0) {
        s_key = load_key(s_key_file, s_key_format, 0, pass, engine,
                         "server certificate private key file");
        if (s_key == NULL) {
            ERR_print_errors(bio_err);
            goto end;
        }

        s_cert = load_cert(s_cert_file, s_cert_format,
                           "server certificate file");

        if (s_cert == NULL) {
            ERR_print_errors(bio_err);
            goto end;
        }
        if (s_chain_file != NULL) {
            if (!load_certs(s_chain_file, &s_chain, FORMAT_PEM, NULL,
                            "server certificate chain"))
                goto end;
        }

        if (tlsextcbp.servername != NULL) {
            s_key2 = load_key(s_key_file2, s_key_format, 0, pass, engine,
                              "second server certificate private key file");
            if (s_key2 == NULL) {
                ERR_print_errors(bio_err);
                goto end;
            }

            s_cert2 = load_cert(s_cert_file2, s_cert_format,
                                "second server certificate file");

            if (s_cert2 == NULL) {
                ERR_print_errors(bio_err);
                goto end;
            }
#ifndef OPENSSL_NO_ESNI
            tlsextcbp.scert=s_cert2;
#endif
        }
    }
#if !defined(OPENSSL_NO_NEXTPROTONEG)
    if (next_proto_neg_in) {
        next_proto.data = next_protos_parse(&next_proto.len, next_proto_neg_in);
        if (next_proto.data == NULL)
            goto end;
    }
#endif
    alpn_ctx.data = NULL;
    if (alpn_in) {
        alpn_ctx.data = next_protos_parse(&alpn_ctx.len, alpn_in);
        if (alpn_ctx.data == NULL)
            goto end;
    }

    if (crl_file != NULL) {
        X509_CRL *crl;
        crl = load_crl(crl_file, crl_format);
        if (crl == NULL) {
            BIO_puts(bio_err, "Error loading CRL\n");
            ERR_print_errors(bio_err);
            goto end;
        }
        crls = sk_X509_CRL_new_null();
        if (crls == NULL || !sk_X509_CRL_push(crls, crl)) {
            BIO_puts(bio_err, "Error adding CRL\n");
            ERR_print_errors(bio_err);
            X509_CRL_free(crl);
            goto end;
        }
    }

    if (s_dcert_file != NULL) {

        if (s_dkey_file == NULL)
            s_dkey_file = s_dcert_file;

        s_dkey = load_key(s_dkey_file, s_dkey_format,
                          0, dpass, engine, "second certificate private key file");
        if (s_dkey == NULL) {
            ERR_print_errors(bio_err);
            goto end;
        }

        s_dcert = load_cert(s_dcert_file, s_dcert_format,
                            "second server certificate file");

        if (s_dcert == NULL) {
            ERR_print_errors(bio_err);
            goto end;
        }
        if (s_dchain_file != NULL) {
            if (!load_certs(s_dchain_file, &s_dchain, FORMAT_PEM, NULL,
                            "second server certificate chain"))
                goto end;
        }

    }

    if (bio_s_out == NULL) {
        if (s_quiet && !s_debug) {
            bio_s_out = BIO_new(BIO_s_null());
            if (s_msg && bio_s_msg == NULL)
                bio_s_msg = dup_bio_out(FORMAT_TEXT);
        } else {
            if (bio_s_out == NULL)
                bio_s_out = dup_bio_out(FORMAT_TEXT);
        }
    }
#if !defined(OPENSSL_NO_RSA) || !defined(OPENSSL_NO_DSA) || !defined(OPENSSL_NO_EC)
    if (nocert)
#endif
    {
        s_cert_file = NULL;
        s_key_file = NULL;
        s_dcert_file = NULL;
        s_dkey_file = NULL;
        s_cert_file2 = NULL;
        s_key_file2 = NULL;
    }

    ctx = SSL_CTX_new(meth);
    if (ctx == NULL) {
        ERR_print_errors(bio_err);
        goto end;
    }

    SSL_CTX_clear_mode(ctx, SSL_MODE_AUTO_RETRY);

    if (sdebug)
        ssl_ctx_security_debug(ctx, sdebug);

    if (!config_ctx(cctx, ssl_args, ctx))
        goto end;

    if (ssl_config) {
        if (SSL_CTX_config(ctx, ssl_config) == 0) {
            BIO_printf(bio_err, "Error using configuration \"%s\"\n",
                       ssl_config);
            ERR_print_errors(bio_err);
            goto end;
        }
    }

#ifndef OPENSSL_NO_SCTP
    if (protocol == IPPROTO_SCTP && sctp_label_bug == 1)
        SSL_CTX_set_mode(ctx, SSL_MODE_DTLS_SCTP_LABEL_LENGTH_BUG);
#endif

    if (min_version != 0
        && SSL_CTX_set_min_proto_version(ctx, min_version) == 0)
        goto end;
    if (max_version != 0
        && SSL_CTX_set_max_proto_version(ctx, max_version) == 0)
        goto end;

    if (session_id_prefix) {
        if (strlen(session_id_prefix) >= 32)
            BIO_printf(bio_err,
                       "warning: id_prefix is too long, only one new session will be possible\n");
        if (!SSL_CTX_set_generate_session_id(ctx, generate_session_id)) {
            BIO_printf(bio_err, "error setting 'id_prefix'\n");
            ERR_print_errors(bio_err);
            goto end;
        }
        BIO_printf(bio_err, "id_prefix '%s' set.\n", session_id_prefix);
    }
    SSL_CTX_set_quiet_shutdown(ctx, 1);
    if (exc != NULL)
        ssl_ctx_set_excert(ctx, exc);

    if (state)
        SSL_CTX_set_info_callback(ctx, apps_ssl_info_callback);
    if (no_cache)
        SSL_CTX_set_session_cache_mode(ctx, SSL_SESS_CACHE_OFF);
    else if (ext_cache)
        init_session_cache_ctx(ctx);
    else
        SSL_CTX_sess_set_cache_size(ctx, 128);

    if (async) {
        SSL_CTX_set_mode(ctx, SSL_MODE_ASYNC);
    }

    if (max_send_fragment > 0
        && !SSL_CTX_set_max_send_fragment(ctx, max_send_fragment)) {
        BIO_printf(bio_err, "%s: Max send fragment size %u is out of permitted range\n",
                   prog, max_send_fragment);
        goto end;
    }

    if (split_send_fragment > 0
        && !SSL_CTX_set_split_send_fragment(ctx, split_send_fragment)) {
        BIO_printf(bio_err, "%s: Split send fragment size %u is out of permitted range\n",
                   prog, split_send_fragment);
        goto end;
    }
    if (max_pipelines > 0
        && !SSL_CTX_set_max_pipelines(ctx, max_pipelines)) {
        BIO_printf(bio_err, "%s: Max pipelines %u is out of permitted range\n",
                   prog, max_pipelines);
        goto end;
    }

    if (read_buf_len > 0) {
        SSL_CTX_set_default_read_buffer_len(ctx, read_buf_len);
    }
#ifndef OPENSSL_NO_SRTP
    if (srtp_profiles != NULL) {
        /* Returns 0 on success! */
        if (SSL_CTX_set_tlsext_use_srtp(ctx, srtp_profiles) != 0) {
            BIO_printf(bio_err, "Error setting SRTP profile\n");
            ERR_print_errors(bio_err);
            goto end;
        }
    }
#endif

    if (!ctx_set_verify_locations(ctx, CAfile, CApath, noCAfile, noCApath)) {
        ERR_print_errors(bio_err);
        goto end;
    }
    if (vpmtouched && !SSL_CTX_set1_param(ctx, vpm)) {
        BIO_printf(bio_err, "Error setting verify params\n");
        ERR_print_errors(bio_err);
        goto end;
    }

    ssl_ctx_add_crls(ctx, crls, 0);

    if (!ssl_load_stores(ctx, vfyCApath, vfyCAfile, chCApath, chCAfile,
                         crls, crl_download)) {
        BIO_printf(bio_err, "Error loading store locations\n");
        ERR_print_errors(bio_err);
        goto end;
    }

#ifndef OPENSSL_NO_ESNI
    if (esnikeyfile!= NULL || esnipubfile!=NULL) {
        /*
         * need both set to go ahead
         */
        if (esnikeyfile==NULL) {
            BIO_printf(bio_err, "Need -esnipub set as well as -esnikey\n" );
            goto end;
        }
        if (esnipubfile==NULL) {
            BIO_printf(bio_err, "Need -esnikey set as well as -esnipub\n" );
            goto end;
        }
        if (SSL_esni_server_enable(ctx,esnikeyfile,esnipubfile)!=1) {
            BIO_printf(bio_err, "Failure establishing ESNI parameters\n" );
            goto end;
        }
        /* 
         * Set padding sizes 
         */
        if (esnispecificpad) {
            esni_ps=OPENSSL_malloc(sizeof(esni_padding_sizes)); 
            esni_ps->certpad=2000;
            esni_ps->certverifypad=500;
            SSL_CTX_set_record_padding_callback_arg(ctx,(void*)esni_ps);
            SSL_CTX_set_record_padding_callback(ctx,esni_padding_cb);
        }
    }
    if (esnidir != NULL ) {
        /*
         * Try load any good looking public/private ESNI values found in files in that directory
         * TODO: Find a more OpenSSL-like way of reading a directory without all the massive
         * indirection involved in the CApath which seems to delve about 5 call deep to do
         * anything. The esnidir shouldn't be embedded in the library at all really, so
         * arguably handling it fully here in the app is better, though there may I guess
         * be issues with portability.
         */
        size_t elen=strlen(esnidir);
        if ((elen+7) >= PATH_MAX) {
            /* too long, go away */
            BIO_printf(bio_err, "'%s' is too long a directory name - exiting \r\n", esnidir);
            goto end;
        }
        /* if not a directory, ignore it */
        if (app_isdir(esnidir) <= 0) {
            BIO_printf(bio_err, "'%s' is not a directory - exiting \r\n", esnidir);
            goto end;
        }
        DIR *dp;
        struct dirent *ep;
        dp=opendir(esnidir);
        if (dp==NULL) {
            BIO_printf(bio_err, "Can't read directory '%s' - exiting \r\n", esnidir);
            goto end;
        }
        while ((ep=readdir(dp))!=NULL) {
            char privname[PATH_MAX];
            char pubname[PATH_MAX];
            /*
             * If the file name matches *.priv, then check for matching *.pub and try enable that pair
             */
            size_t nlen=strlen(ep->d_name);
            if (nlen>5) {
                char *last5=ep->d_name+nlen-5;
                if (strncmp(last5,".priv",5)) {
                    continue;
                }
                if ((elen+nlen)>=PATH_MAX) {
                    closedir(dp);
                    BIO_printf(bio_err,"name too long: %s/%s - exiting \r\n",esnidir,ep->d_name);
                    goto end;
                }
                snprintf(privname,PATH_MAX,"%s/%s",esnidir,ep->d_name);
                snprintf(pubname,PATH_MAX,"%s/%s",esnidir,ep->d_name);
                pubname[elen+1+nlen-3]='u';
                pubname[elen+1+nlen-2]='b';
                pubname[elen+1+nlen-1]=0x00;
                struct stat thestat;
                if (stat(pubname,&thestat)==0 && stat(privname,&thestat)==0) {
                    if (bio_s_out != NULL) {
                        BIO_printf(bio_s_out,"try public: %s\r\n",pubname);
                        BIO_printf(bio_s_out,"try private: %s\r\n",privname);
                    }
                    if (SSL_esni_server_enable(ctx,privname,pubname)!=1) {
                        BIO_printf(bio_err, "Failure establishing ESNI parameters\n" );
                        goto end;
                    }
                }
            }
        }
        closedir(dp);

    }
    if ((esnidir!=NULL) || (esnikeyfile!= NULL && esnipubfile!=NULL)) {
        SSL_ESNI *tp=NULL;
        int nesni=SSL_ESNI_get_esni_ctx(ctx,&tp);
        int i; /* loop counter - android build doesn't like C99;-( */
        if (nesni==0) {
            BIO_printf(bio_err, "Failure establishing ESNI parameters - can't print 'em\n" );
            goto end;
        } 
        if (bio_s_out != NULL) {
            for (i=0;i!=nesni;i++) {
                BIO_printf(bio_s_out, "SSL_ESNI(%d of %d):\r\n",i+1,nesni);
                SSL_ESNI_print(bio_s_out,&tp[i]);
            }
        }
    }
#endif

    if (s_cert2) {
        ctx2 = SSL_CTX_new(meth);
        if (ctx2 == NULL) {
            ERR_print_errors(bio_err);
            goto end;
        }
    }

    if (ctx2 != NULL) {
        BIO_printf(bio_s_out, "Setting secondary ctx parameters\n");

        if (sdebug)
            ssl_ctx_security_debug(ctx, sdebug);

        if (session_id_prefix) {
            if (strlen(session_id_prefix) >= 32)
                BIO_printf(bio_err,
                           "warning: id_prefix is too long, only one new session will be possible\n");
            if (!SSL_CTX_set_generate_session_id(ctx2, generate_session_id)) {
                BIO_printf(bio_err, "error setting 'id_prefix'\n");
                ERR_print_errors(bio_err);
                goto end;
            }
            BIO_printf(bio_err, "id_prefix '%s' set.\n", session_id_prefix);
        }
        SSL_CTX_set_quiet_shutdown(ctx2, 1);
        if (exc != NULL)
            ssl_ctx_set_excert(ctx2, exc);

        if (state)
            SSL_CTX_set_info_callback(ctx2, apps_ssl_info_callback);

        if (no_cache)
            SSL_CTX_set_session_cache_mode(ctx2, SSL_SESS_CACHE_OFF);
        else if (ext_cache)
            init_session_cache_ctx(ctx2);
        else
            SSL_CTX_sess_set_cache_size(ctx2, 128);

        if (async)
            SSL_CTX_set_mode(ctx2, SSL_MODE_ASYNC);

        if (!ctx_set_verify_locations(ctx2, CAfile, CApath, noCAfile,
                                      noCApath)) {
            ERR_print_errors(bio_err);
            goto end;
        }
        if (vpmtouched && !SSL_CTX_set1_param(ctx2, vpm)) {
            BIO_printf(bio_err, "Error setting verify params\n");
            ERR_print_errors(bio_err);
            goto end;
        }

        ssl_ctx_add_crls(ctx2, crls, 0);
        if (!config_ctx(cctx, ssl_args, ctx2))
            goto end;
    }
#ifndef OPENSSL_NO_NEXTPROTONEG
    if (next_proto.data)
        SSL_CTX_set_next_protos_advertised_cb(ctx, next_proto_cb,
                                              &next_proto);
#endif
    if (alpn_ctx.data)
        SSL_CTX_set_alpn_select_cb(ctx, alpn_cb, &alpn_ctx);

#ifndef OPENSSL_NO_DH
    if (!no_dhe) {
        DH *dh = NULL;

        if (dhfile != NULL)
            dh = load_dh_param(dhfile);
        else if (s_cert_file != NULL)
            dh = load_dh_param(s_cert_file);

        if (dh != NULL) {
            BIO_printf(bio_s_out, "Setting temp DH parameters\n");
        } else {
            BIO_printf(bio_s_out, "Using default temp DH parameters\n");
        }
        (void)BIO_flush(bio_s_out);

        if (dh == NULL) {
            SSL_CTX_set_dh_auto(ctx, 1);
        } else if (!SSL_CTX_set_tmp_dh(ctx, dh)) {
            BIO_puts(bio_err, "Error setting temp DH parameters\n");
            ERR_print_errors(bio_err);
            DH_free(dh);
            goto end;
        }

        if (ctx2 != NULL) {
            if (!dhfile) {
                DH *dh2 = load_dh_param(s_cert_file2);
                if (dh2 != NULL) {
                    BIO_printf(bio_s_out, "Setting temp DH parameters\n");
                    (void)BIO_flush(bio_s_out);

                    DH_free(dh);
                    dh = dh2;
                }
            }
            if (dh == NULL) {
                SSL_CTX_set_dh_auto(ctx2, 1);
            } else if (!SSL_CTX_set_tmp_dh(ctx2, dh)) {
                BIO_puts(bio_err, "Error setting temp DH parameters\n");
                ERR_print_errors(bio_err);
                DH_free(dh);
                goto end;
            }
        }
        DH_free(dh);
    }
#endif

    if (!set_cert_key_stuff(ctx, s_cert, s_key, s_chain, build_chain))
        goto end;

    if (s_serverinfo_file != NULL
        && !SSL_CTX_use_serverinfo_file(ctx, s_serverinfo_file)) {
        ERR_print_errors(bio_err);
        goto end;
    }

    if (ctx2 != NULL
        && !set_cert_key_stuff(ctx2, s_cert2, s_key2, NULL, build_chain))
        goto end;

    if (s_dcert != NULL) {
        if (!set_cert_key_stuff(ctx, s_dcert, s_dkey, s_dchain, build_chain))
            goto end;
    }

    if (no_resume_ephemeral) {
        SSL_CTX_set_not_resumable_session_callback(ctx,
                                                   not_resumable_sess_cb);

        if (ctx2 != NULL)
            SSL_CTX_set_not_resumable_session_callback(ctx2,
                                                       not_resumable_sess_cb);
    }
#ifndef OPENSSL_NO_PSK
    if (psk_key != NULL) {
        if (s_debug)
            BIO_printf(bio_s_out, "PSK key given, setting server callback\n");
        SSL_CTX_set_psk_server_callback(ctx, psk_server_cb);
    }

    if (!SSL_CTX_use_psk_identity_hint(ctx, psk_identity_hint)) {
        BIO_printf(bio_err, "error setting PSK identity hint to context\n");
        ERR_print_errors(bio_err);
        goto end;
    }
#endif
    if (psksessf != NULL) {
        BIO *stmp = BIO_new_file(psksessf, "r");

        if (stmp == NULL) {
            BIO_printf(bio_err, "Can't open PSK session file %s\n", psksessf);
            ERR_print_errors(bio_err);
            goto end;
        }
        psksess = PEM_read_bio_SSL_SESSION(stmp, NULL, 0, NULL);
        BIO_free(stmp);
        if (psksess == NULL) {
            BIO_printf(bio_err, "Can't read PSK session file %s\n", psksessf);
            ERR_print_errors(bio_err);
            goto end;
        }

    }

    if (psk_key != NULL || psksess != NULL)
        SSL_CTX_set_psk_find_session_callback(ctx, psk_find_session_cb);

    SSL_CTX_set_verify(ctx, s_server_verify, verify_callback);
    if (!SSL_CTX_set_session_id_context(ctx,
                                        (void *)&s_server_session_id_context,
                                        sizeof(s_server_session_id_context))) {
        BIO_printf(bio_err, "error setting session id context\n");
        ERR_print_errors(bio_err);
        goto end;
    }

    /* Set DTLS cookie generation and verification callbacks */
    SSL_CTX_set_cookie_generate_cb(ctx, generate_cookie_callback);
    SSL_CTX_set_cookie_verify_cb(ctx, verify_cookie_callback);

    /* Set TLS1.3 cookie generation and verification callbacks */
    SSL_CTX_set_stateless_cookie_generate_cb(ctx, generate_stateless_cookie_callback);
    SSL_CTX_set_stateless_cookie_verify_cb(ctx, verify_stateless_cookie_callback);

    if (ctx2 != NULL) {
        SSL_CTX_set_verify(ctx2, s_server_verify, verify_callback);
        if (!SSL_CTX_set_session_id_context(ctx2,
                    (void *)&s_server_session_id_context,
                    sizeof(s_server_session_id_context))) {
            BIO_printf(bio_err, "error setting session id context\n");
            ERR_print_errors(bio_err);
            goto end;
        }
        tlsextcbp.biodebug = bio_s_out;
#ifndef OPENSSL_NO_ESNI
        SSL_CTX_set_tlsext_servername_callback(ctx2, ssl_esni_servername_cb);
        SSL_CTX_set_tlsext_servername_arg(ctx2, &tlsextcbp);
        SSL_CTX_set_tlsext_servername_callback(ctx, ssl_esni_servername_cb);
        SSL_CTX_set_tlsext_servername_arg(ctx, &tlsextcbp);
        SSL_set_esni_callback_ctx(ctx2, esni_cb);
        SSL_set_esni_callback_ctx(ctx, esni_cb);
#else
        SSL_CTX_set_tlsext_servername_callback(ctx2, ssl_servername_cb);
        SSL_CTX_set_tlsext_servername_arg(ctx2, &tlsextcbp);
        SSL_CTX_set_tlsext_servername_callback(ctx, ssl_servername_cb);
        SSL_CTX_set_tlsext_servername_arg(ctx, &tlsextcbp);
#endif
    }

#ifndef OPENSSL_NO_SRP
    if (srp_verifier_file != NULL) {
        srp_callback_parm.vb = SRP_VBASE_new(srpuserseed);
        srp_callback_parm.user = NULL;
        srp_callback_parm.login = NULL;
        if ((ret =
             SRP_VBASE_init(srp_callback_parm.vb,
                            srp_verifier_file)) != SRP_NO_ERROR) {
            BIO_printf(bio_err,
                       "Cannot initialize SRP verifier file \"%s\":ret=%d\n",
                       srp_verifier_file, ret);
            goto end;
        }
        SSL_CTX_set_verify(ctx, SSL_VERIFY_NONE, verify_callback);
        SSL_CTX_set_srp_cb_arg(ctx, &srp_callback_parm);
        SSL_CTX_set_srp_username_callback(ctx, ssl_srp_server_param_cb);
    } else
#endif
    if (CAfile != NULL) {
        SSL_CTX_set_client_CA_list(ctx, SSL_load_client_CA_file(CAfile));

        if (ctx2)
            SSL_CTX_set_client_CA_list(ctx2, SSL_load_client_CA_file(CAfile));
    }
#ifndef OPENSSL_NO_OCSP
    if (s_tlsextstatus) {
        SSL_CTX_set_tlsext_status_cb(ctx, cert_status_cb);
        SSL_CTX_set_tlsext_status_arg(ctx, &tlscstatp);
        if (ctx2) {
            SSL_CTX_set_tlsext_status_cb(ctx2, cert_status_cb);
            SSL_CTX_set_tlsext_status_arg(ctx2, &tlscstatp);
        }
    }
#endif
    if (set_keylog_file(ctx, keylog_file))
        goto end;

    if (max_early_data >= 0)
        SSL_CTX_set_max_early_data(ctx, max_early_data);
    if (recv_max_early_data >= 0)
        SSL_CTX_set_recv_max_early_data(ctx, recv_max_early_data);

    if (rev)
        server_cb = rev_body;
    else if (www)
        server_cb = www_body;
    else
        server_cb = sv_body;
#ifdef AF_UNIX
    if (socket_family == AF_UNIX
        && unlink_unix_path)
        unlink(host);
#endif

    do_server(&accept_socket, host, port, socket_family, socket_type, protocol,
              server_cb, context, naccept, bio_s_out);
    print_stats(bio_s_out, ctx);
    ret = 0;
 end:
#ifndef OPENSSL_NO_ESNI
    if (esni_ps) OPENSSL_free(esni_ps);
#endif
    SSL_CTX_free(ctx);
    SSL_SESSION_free(psksess);
    set_keylog_file(NULL, NULL);
    X509_free(s_cert);
    sk_X509_CRL_pop_free(crls, X509_CRL_free);
    X509_free(s_dcert);
    EVP_PKEY_free(s_key);
    EVP_PKEY_free(s_dkey);
    sk_X509_pop_free(s_chain, X509_free);
    sk_X509_pop_free(s_dchain, X509_free);
    OPENSSL_free(pass);
    OPENSSL_free(dpass);
    OPENSSL_free(host);
    OPENSSL_free(port);
    X509_VERIFY_PARAM_free(vpm);
    free_sessions();
    OPENSSL_free(tlscstatp.host);
    OPENSSL_free(tlscstatp.port);
    OPENSSL_free(tlscstatp.path);
    SSL_CTX_free(ctx2);
    X509_free(s_cert2);
    EVP_PKEY_free(s_key2);
#ifndef OPENSSL_NO_NEXTPROTONEG
    OPENSSL_free(next_proto.data);
#endif
    OPENSSL_free(alpn_ctx.data);
    ssl_excert_free(exc);
    sk_OPENSSL_STRING_free(ssl_args);
    SSL_CONF_CTX_free(cctx);
    release_engine(engine);
    BIO_free(bio_s_out);
    bio_s_out = NULL;
    BIO_free(bio_s_msg);
    bio_s_msg = NULL;
#ifdef CHARSET_EBCDIC
    BIO_meth_free(methods_ebcdic);
#endif
    return ret;
}

static void print_stats(BIO *bio, SSL_CTX *ssl_ctx)
{
    BIO_printf(bio, "%4ld items in the session cache\n",
               SSL_CTX_sess_number(ssl_ctx));
    BIO_printf(bio, "%4ld client connects (SSL_connect())\n",
               SSL_CTX_sess_connect(ssl_ctx));
    BIO_printf(bio, "%4ld client renegotiates (SSL_connect())\n",
               SSL_CTX_sess_connect_renegotiate(ssl_ctx));
    BIO_printf(bio, "%4ld client connects that finished\n",
               SSL_CTX_sess_connect_good(ssl_ctx));
    BIO_printf(bio, "%4ld server accepts (SSL_accept())\n",
               SSL_CTX_sess_accept(ssl_ctx));
    BIO_printf(bio, "%4ld server renegotiates (SSL_accept())\n",
               SSL_CTX_sess_accept_renegotiate(ssl_ctx));
    BIO_printf(bio, "%4ld server accepts that finished\n",
               SSL_CTX_sess_accept_good(ssl_ctx));
    BIO_printf(bio, "%4ld session cache hits\n", SSL_CTX_sess_hits(ssl_ctx));
    BIO_printf(bio, "%4ld session cache misses\n",
               SSL_CTX_sess_misses(ssl_ctx));
    BIO_printf(bio, "%4ld session cache timeouts\n",
               SSL_CTX_sess_timeouts(ssl_ctx));
    BIO_printf(bio, "%4ld callback cache hits\n",
               SSL_CTX_sess_cb_hits(ssl_ctx));
    BIO_printf(bio, "%4ld cache full overflows (%ld allowed)\n",
               SSL_CTX_sess_cache_full(ssl_ctx),
               SSL_CTX_sess_get_cache_size(ssl_ctx));
}

static int sv_body(int s, int stype, int prot, unsigned char *context)
{
    char *buf = NULL;
    fd_set readfds;
    int ret = 1, width;
    int k, i;
    unsigned long l;
    SSL *con = NULL;
    BIO *sbio;
    struct timeval timeout;
#if !(defined(OPENSSL_SYS_WINDOWS) || defined(OPENSSL_SYS_MSDOS))
    struct timeval *timeoutp;
#endif
#ifndef OPENSSL_NO_DTLS
# ifndef OPENSSL_NO_SCTP
    int isdtls = (stype == SOCK_DGRAM || prot == IPPROTO_SCTP);
# else
    int isdtls = (stype == SOCK_DGRAM);
# endif
#endif

    buf = app_malloc(bufsize, "server buffer");
    if (s_nbio) {
        if (!BIO_socket_nbio(s, 1))
            ERR_print_errors(bio_err);
        else if (!s_quiet)
            BIO_printf(bio_err, "Turned on non blocking io\n");
    }

    con = SSL_new(ctx);
    if (con == NULL) {
        ret = -1;
        goto err;
    }

    if (s_tlsextdebug) {
        SSL_set_tlsext_debug_callback(con, tlsext_cb);
        SSL_set_tlsext_debug_arg(con, bio_s_out);
    }

    if (context != NULL
        && !SSL_set_session_id_context(con, context,
                                       strlen((char *)context))) {
        BIO_printf(bio_err, "Error setting session id context\n");
        ret = -1;
        goto err;
    }

    if (!SSL_clear(con)) {
        BIO_printf(bio_err, "Error clearing SSL connection\n");
        ret = -1;
        goto err;
    }
#ifndef OPENSSL_NO_DTLS
    if (isdtls) {
# ifndef OPENSSL_NO_SCTP
        if (prot == IPPROTO_SCTP)
            sbio = BIO_new_dgram_sctp(s, BIO_NOCLOSE);
        else
# endif
            sbio = BIO_new_dgram(s, BIO_NOCLOSE);

        if (enable_timeouts) {
            timeout.tv_sec = 0;
            timeout.tv_usec = DGRAM_RCV_TIMEOUT;
            BIO_ctrl(sbio, BIO_CTRL_DGRAM_SET_RECV_TIMEOUT, 0, &timeout);

            timeout.tv_sec = 0;
            timeout.tv_usec = DGRAM_SND_TIMEOUT;
            BIO_ctrl(sbio, BIO_CTRL_DGRAM_SET_SEND_TIMEOUT, 0, &timeout);
        }

        if (socket_mtu) {
            if (socket_mtu < DTLS_get_link_min_mtu(con)) {
                BIO_printf(bio_err, "MTU too small. Must be at least %ld\n",
                           DTLS_get_link_min_mtu(con));
                ret = -1;
                BIO_free(sbio);
                goto err;
            }
            SSL_set_options(con, SSL_OP_NO_QUERY_MTU);
            if (!DTLS_set_link_mtu(con, socket_mtu)) {
                BIO_printf(bio_err, "Failed to set MTU\n");
                ret = -1;
                BIO_free(sbio);
                goto err;
            }
        } else
            /* want to do MTU discovery */
            BIO_ctrl(sbio, BIO_CTRL_DGRAM_MTU_DISCOVER, 0, NULL);

# ifndef OPENSSL_NO_SCTP
        if (prot != IPPROTO_SCTP)
# endif
            /* Turn on cookie exchange. Not necessary for SCTP */
            SSL_set_options(con, SSL_OP_COOKIE_EXCHANGE);
    } else
#endif
        sbio = BIO_new_socket(s, BIO_NOCLOSE);

    if (sbio == NULL) {
        BIO_printf(bio_err, "Unable to create BIO\n");
        ERR_print_errors(bio_err);
        goto err;
    }

    if (s_nbio_test) {
        BIO *test;

        test = BIO_new(BIO_f_nbio_test());
        sbio = BIO_push(test, sbio);
    }

    SSL_set_bio(con, sbio, sbio);
    SSL_set_accept_state(con);
    /* SSL_set_fd(con,s); */

    if (s_debug) {
        BIO_set_callback(SSL_get_rbio(con), bio_dump_callback);
        BIO_set_callback_arg(SSL_get_rbio(con), (char *)bio_s_out);
    }
    if (s_msg) {
#ifndef OPENSSL_NO_SSL_TRACE
        if (s_msg == 2)
            SSL_set_msg_callback(con, SSL_trace);
        else
#endif
            SSL_set_msg_callback(con, msg_cb);
        SSL_set_msg_callback_arg(con, bio_s_msg ? bio_s_msg : bio_s_out);
    }

    if (s_tlsextdebug) {
        SSL_set_tlsext_debug_callback(con, tlsext_cb);
        SSL_set_tlsext_debug_arg(con, bio_s_out);
    }

    if (early_data) {
        int write_header = 1, edret = SSL_READ_EARLY_DATA_ERROR;
        size_t readbytes;

        while (edret != SSL_READ_EARLY_DATA_FINISH) {
            for (;;) {
                edret = SSL_read_early_data(con, buf, bufsize, &readbytes);
                if (edret != SSL_READ_EARLY_DATA_ERROR)
                    break;

                switch (SSL_get_error(con, 0)) {
                case SSL_ERROR_WANT_WRITE:
                case SSL_ERROR_WANT_ASYNC:
                case SSL_ERROR_WANT_READ:
                    /* Just keep trying - busy waiting */
                    continue;
                default:
                    BIO_printf(bio_err, "Error reading early data\n");
                    ERR_print_errors(bio_err);
                    goto err;
                }
            }
            if (readbytes > 0) {
                if (write_header) {
                    BIO_printf(bio_s_out, "Early data received:\n");
                    write_header = 0;
                }
                raw_write_stdout(buf, (unsigned int)readbytes);
                (void)BIO_flush(bio_s_out);
            }
        }
        if (write_header) {
            if (SSL_get_early_data_status(con) == SSL_EARLY_DATA_NOT_SENT)
                BIO_printf(bio_s_out, "No early data received\n");
            else
                BIO_printf(bio_s_out, "Early data was rejected\n");
        } else {
            BIO_printf(bio_s_out, "\nEnd of early data\n");
        }
        if (SSL_is_init_finished(con))
            print_connection_info(con);
    }

    if (fileno_stdin() > s)
        width = fileno_stdin() + 1;
    else
        width = s + 1;
    for (;;) {
        int read_from_terminal;
        int read_from_sslcon;

        read_from_terminal = 0;
        read_from_sslcon = SSL_has_pending(con)
                           || (async && SSL_waiting_for_async(con));

        if (!read_from_sslcon) {
            FD_ZERO(&readfds);
#if !defined(OPENSSL_SYS_WINDOWS) && !defined(OPENSSL_SYS_MSDOS)
            openssl_fdset(fileno_stdin(), &readfds);
#endif
            openssl_fdset(s, &readfds);
            /*
             * Note: under VMS with SOCKETSHR the second parameter is
             * currently of type (int *) whereas under other systems it is
             * (void *) if you don't have a cast it will choke the compiler:
             * if you do have a cast then you can either go for (int *) or
             * (void *).
             */
#if defined(OPENSSL_SYS_WINDOWS) || defined(OPENSSL_SYS_MSDOS)
            /*
             * Under DOS (non-djgpp) and Windows we can't select on stdin:
             * only on sockets. As a workaround we timeout the select every
             * second and check for any keypress. In a proper Windows
             * application we wouldn't do this because it is inefficient.
             */
            timeout.tv_sec = 1;
            timeout.tv_usec = 0;
            i = select(width, (void *)&readfds, NULL, NULL, &timeout);
            if (has_stdin_waiting())
                read_from_terminal = 1;
            if ((i < 0) || (!i && !read_from_terminal))
                continue;
#else
            if (SSL_is_dtls(con) && DTLSv1_get_timeout(con, &timeout))
                timeoutp = &timeout;
            else
                timeoutp = NULL;

            i = select(width, (void *)&readfds, NULL, NULL, timeoutp);

            if ((SSL_is_dtls(con)) && DTLSv1_handle_timeout(con) > 0)
                BIO_printf(bio_err, "TIMEOUT occurred\n");

            if (i <= 0)
                continue;
            if (FD_ISSET(fileno_stdin(), &readfds))
                read_from_terminal = 1;
#endif
            if (FD_ISSET(s, &readfds))
                read_from_sslcon = 1;
        }
        if (read_from_terminal) {
            if (s_crlf) {
                int j, lf_num;

                i = raw_read_stdin(buf, bufsize / 2);
                lf_num = 0;
                /* both loops are skipped when i <= 0 */
                for (j = 0; j < i; j++)
                    if (buf[j] == '\n')
                        lf_num++;
                for (j = i - 1; j >= 0; j--) {
                    buf[j + lf_num] = buf[j];
                    if (buf[j] == '\n') {
                        lf_num--;
                        i++;
                        buf[j + lf_num] = '\r';
                    }
                }
                assert(lf_num == 0);
            } else {
                i = raw_read_stdin(buf, bufsize);
            }

            if (!s_quiet && !s_brief) {
                if ((i <= 0) || (buf[0] == 'Q')) {
                    BIO_printf(bio_s_out, "DONE\n");
                    (void)BIO_flush(bio_s_out);
                    BIO_closesocket(s);
                    close_accept_socket();
                    ret = -11;
                    goto err;
                }
                if ((i <= 0) || (buf[0] == 'q')) {
                    BIO_printf(bio_s_out, "DONE\n");
                    (void)BIO_flush(bio_s_out);
                    if (SSL_version(con) != DTLS1_VERSION)
                        BIO_closesocket(s);
                    /*
                     * close_accept_socket(); ret= -11;
                     */
                    goto err;
                }
#ifndef OPENSSL_NO_HEARTBEATS
                if ((buf[0] == 'B') && ((buf[1] == '\n') || (buf[1] == '\r'))) {
                    BIO_printf(bio_err, "HEARTBEATING\n");
                    SSL_heartbeat(con);
                    i = 0;
                    continue;
                }
#endif
                if ((buf[0] == 'r') && ((buf[1] == '\n') || (buf[1] == '\r'))) {
                    SSL_renegotiate(con);
                    i = SSL_do_handshake(con);
                    printf("SSL_do_handshake -> %d\n", i);
                    i = 0;      /* 13; */
                    continue;
                }
                if ((buf[0] == 'R') && ((buf[1] == '\n') || (buf[1] == '\r'))) {
                    SSL_set_verify(con,
                                   SSL_VERIFY_PEER | SSL_VERIFY_CLIENT_ONCE,
                                   NULL);
                    SSL_renegotiate(con);
                    i = SSL_do_handshake(con);
                    printf("SSL_do_handshake -> %d\n", i);
                    i = 0;      /* 13; */
                    continue;
                }
                if ((buf[0] == 'K' || buf[0] == 'k')
                        && ((buf[1] == '\n') || (buf[1] == '\r'))) {
                    SSL_key_update(con, buf[0] == 'K' ?
                                        SSL_KEY_UPDATE_REQUESTED
                                        : SSL_KEY_UPDATE_NOT_REQUESTED);
                    i = SSL_do_handshake(con);
                    printf("SSL_do_handshake -> %d\n", i);
                    i = 0;
                    continue;
                }
                if (buf[0] == 'c' && ((buf[1] == '\n') || (buf[1] == '\r'))) {
                    SSL_set_verify(con, SSL_VERIFY_PEER, NULL);
                    i = SSL_verify_client_post_handshake(con);
                    if (i == 0) {
                        printf("Failed to initiate request\n");
                        ERR_print_errors(bio_err);
                    } else {
                        i = SSL_do_handshake(con);
                        printf("SSL_do_handshake -> %d\n", i);
                        i = 0;
                    }
                    continue;
                }
                if (buf[0] == 'P') {
                    static const char *str = "Lets print some clear text\n";
                    BIO_write(SSL_get_wbio(con), str, strlen(str));
                }
                if (buf[0] == 'S') {
                    print_stats(bio_s_out, SSL_get_SSL_CTX(con));
                }
            }
#ifdef CHARSET_EBCDIC
            ebcdic2ascii(buf, buf, i);
#endif
            l = k = 0;
            for (;;) {
                /* should do a select for the write */
#ifdef RENEG
                static count = 0;
                if (++count == 100) {
                    count = 0;
                    SSL_renegotiate(con);
                }
#endif
                k = SSL_write(con, &(buf[l]), (unsigned int)i);
#ifndef OPENSSL_NO_SRP
                while (SSL_get_error(con, k) == SSL_ERROR_WANT_X509_LOOKUP) {
                    BIO_printf(bio_s_out, "LOOKUP renego during write\n");
                    SRP_user_pwd_free(srp_callback_parm.user);
                    srp_callback_parm.user =
                        SRP_VBASE_get1_by_user(srp_callback_parm.vb,
                                               srp_callback_parm.login);
                    if (srp_callback_parm.user)
                        BIO_printf(bio_s_out, "LOOKUP done %s\n",
                                   srp_callback_parm.user->info);
                    else
                        BIO_printf(bio_s_out, "LOOKUP not successful\n");
                    k = SSL_write(con, &(buf[l]), (unsigned int)i);
                }
#endif
                switch (SSL_get_error(con, k)) {
                case SSL_ERROR_NONE:
                    break;
                case SSL_ERROR_WANT_ASYNC:
                    BIO_printf(bio_s_out, "Write BLOCK (Async)\n");
                    (void)BIO_flush(bio_s_out);
                    wait_for_async(con);
                    break;
                case SSL_ERROR_WANT_WRITE:
                case SSL_ERROR_WANT_READ:
                case SSL_ERROR_WANT_X509_LOOKUP:
                    BIO_printf(bio_s_out, "Write BLOCK\n");
                    (void)BIO_flush(bio_s_out);
                    break;
                case SSL_ERROR_WANT_ASYNC_JOB:
                    /*
                     * This shouldn't ever happen in s_server. Treat as an error
                     */
                case SSL_ERROR_SYSCALL:
                case SSL_ERROR_SSL:
                    BIO_printf(bio_s_out, "ERROR\n");
                    (void)BIO_flush(bio_s_out);
                    ERR_print_errors(bio_err);
                    ret = 1;
                    goto err;
                    /* break; */
                case SSL_ERROR_ZERO_RETURN:
                    BIO_printf(bio_s_out, "DONE\n");
                    (void)BIO_flush(bio_s_out);
                    ret = 1;
                    goto err;
                }
                if (k > 0) {
                    l += k;
                    i -= k;
                }
                if (i <= 0)
                    break;
            }
        }
        if (read_from_sslcon) {
            /*
             * init_ssl_connection handles all async events itself so if we're
             * waiting for async then we shouldn't go back into
             * init_ssl_connection
             */
            if ((!async || !SSL_waiting_for_async(con))
                    && !SSL_is_init_finished(con)) {
                i = init_ssl_connection(con);

                if (i < 0) {
                    ret = 0;
                    goto err;
                } else if (i == 0) {
                    ret = 1;
                    goto err;
                }
            } else {
 again:
                i = SSL_read(con, (char *)buf, bufsize);
#ifndef OPENSSL_NO_SRP
                while (SSL_get_error(con, i) == SSL_ERROR_WANT_X509_LOOKUP) {
                    BIO_printf(bio_s_out, "LOOKUP renego during read\n");
                    SRP_user_pwd_free(srp_callback_parm.user);
                    srp_callback_parm.user =
                        SRP_VBASE_get1_by_user(srp_callback_parm.vb,
                                               srp_callback_parm.login);
                    if (srp_callback_parm.user)
                        BIO_printf(bio_s_out, "LOOKUP done %s\n",
                                   srp_callback_parm.user->info);
                    else
                        BIO_printf(bio_s_out, "LOOKUP not successful\n");
                    i = SSL_read(con, (char *)buf, bufsize);
                }
#endif
                switch (SSL_get_error(con, i)) {
                case SSL_ERROR_NONE:
#ifdef CHARSET_EBCDIC
                    ascii2ebcdic(buf, buf, i);
#endif
                    raw_write_stdout(buf, (unsigned int)i);
                    (void)BIO_flush(bio_s_out);
                    if (SSL_has_pending(con))
                        goto again;
                    break;
                case SSL_ERROR_WANT_ASYNC:
                    BIO_printf(bio_s_out, "Read BLOCK (Async)\n");
                    (void)BIO_flush(bio_s_out);
                    wait_for_async(con);
                    break;
                case SSL_ERROR_WANT_WRITE:
                case SSL_ERROR_WANT_READ:
                    BIO_printf(bio_s_out, "Read BLOCK\n");
                    (void)BIO_flush(bio_s_out);
                    break;
                case SSL_ERROR_WANT_ASYNC_JOB:
                    /*
                     * This shouldn't ever happen in s_server. Treat as an error
                     */
                case SSL_ERROR_SYSCALL:
                case SSL_ERROR_SSL:
                    BIO_printf(bio_s_out, "ERROR\n");
                    (void)BIO_flush(bio_s_out);
                    ERR_print_errors(bio_err);
                    ret = 1;
                    goto err;
                case SSL_ERROR_ZERO_RETURN:
                    BIO_printf(bio_s_out, "DONE\n");
                    (void)BIO_flush(bio_s_out);
                    ret = 1;
                    goto err;
                }
            }
        }
    }
 err:
    if (con != NULL) {
        BIO_printf(bio_s_out, "shutting down SSL\n");
        SSL_set_shutdown(con, SSL_SENT_SHUTDOWN | SSL_RECEIVED_SHUTDOWN);
        SSL_free(con);
    }
    BIO_printf(bio_s_out, "CONNECTION CLOSED\n");
    OPENSSL_clear_free(buf, bufsize);
    return ret;
}

static void close_accept_socket(void)
{
    BIO_printf(bio_err, "shutdown accept socket\n");
    if (accept_socket >= 0) {
        BIO_closesocket(accept_socket);
    }
}

static int is_retryable(SSL *con, int i)
{
    int err = SSL_get_error(con, i);

    /* If it's not a fatal error, it must be retryable */
    return (err != SSL_ERROR_SSL)
           && (err != SSL_ERROR_SYSCALL)
           && (err != SSL_ERROR_ZERO_RETURN);
}

static int init_ssl_connection(SSL *con)
{
    int i;
    long verify_err;
    int retry = 0;

    if (dtlslisten || stateless) {
        BIO_ADDR *client = NULL;

        if (dtlslisten) {
            if ((client = BIO_ADDR_new()) == NULL) {
                BIO_printf(bio_err, "ERROR - memory\n");
                return 0;
            }
            i = DTLSv1_listen(con, client);
        } else {
            i = SSL_stateless(con);
        }
        if (i > 0) {
            BIO *wbio;
            int fd = -1;

            if (dtlslisten) {
                wbio = SSL_get_wbio(con);
                if (wbio) {
                    BIO_get_fd(wbio, &fd);
                }

                if (!wbio || BIO_connect(fd, client, 0) == 0) {
                    BIO_printf(bio_err, "ERROR - unable to connect\n");
                    BIO_ADDR_free(client);
                    return 0;
                }

                (void)BIO_ctrl_set_connected(wbio, client);
                BIO_ADDR_free(client);
                dtlslisten = 0;
            } else {
                stateless = 0;
            }
            i = SSL_accept(con);
        } else {
            BIO_ADDR_free(client);
        }
    } else {
        do {
            i = SSL_accept(con);

            if (i <= 0)
                retry = is_retryable(con, i);
#ifdef CERT_CB_TEST_RETRY
            {
                while (i <= 0
                        && SSL_get_error(con, i) == SSL_ERROR_WANT_X509_LOOKUP
                        && SSL_get_state(con) == TLS_ST_SR_CLNT_HELLO) {
                    BIO_printf(bio_err,
                               "LOOKUP from certificate callback during accept\n");
                    i = SSL_accept(con);
                    if (i <= 0)
                        retry = is_retryable(con, i);
                }
            }
#endif

#ifndef OPENSSL_NO_SRP
            while (i <= 0
                   && SSL_get_error(con, i) == SSL_ERROR_WANT_X509_LOOKUP) {
                BIO_printf(bio_s_out, "LOOKUP during accept %s\n",
                           srp_callback_parm.login);
                SRP_user_pwd_free(srp_callback_parm.user);
                srp_callback_parm.user =
                    SRP_VBASE_get1_by_user(srp_callback_parm.vb,
                                           srp_callback_parm.login);
                if (srp_callback_parm.user)
                    BIO_printf(bio_s_out, "LOOKUP done %s\n",
                               srp_callback_parm.user->info);
                else
                    BIO_printf(bio_s_out, "LOOKUP not successful\n");
                i = SSL_accept(con);
                if (i <= 0)
                    retry = is_retryable(con, i);
            }
#endif
        } while (i < 0 && SSL_waiting_for_async(con));
    }

    if (i <= 0) {
        if (((dtlslisten || stateless) && i == 0)
                || (!dtlslisten && !stateless && retry)) {
            BIO_printf(bio_s_out, "DELAY\n");
            return 1;
        }

        BIO_printf(bio_err, "ERROR\n");

        verify_err = SSL_get_verify_result(con);
        if (verify_err != X509_V_OK) {
            BIO_printf(bio_err, "verify error:%s\n",
                       X509_verify_cert_error_string(verify_err));
        }
        /* Always print any error messages */
        ERR_print_errors(bio_err);
        return 0;
    }

    print_connection_info(con);
    return 1;
}

static void print_connection_info(SSL *con)
{
    const char *str;
    X509 *peer;
    char buf[BUFSIZ];
#if !defined(OPENSSL_NO_NEXTPROTONEG)
    const unsigned char *next_proto_neg;
    unsigned next_proto_neg_len;
#endif
    unsigned char *exportedkeymat;
    int i;

    if (s_brief)
        print_ssl_summary(con);

    PEM_write_bio_SSL_SESSION(bio_s_out, SSL_get_session(con));

    peer = SSL_get_peer_certificate(con);
    if (peer != NULL) {
        BIO_printf(bio_s_out, "Client certificate\n");
        PEM_write_bio_X509(bio_s_out, peer);
        dump_cert_text(bio_s_out, peer);
        X509_free(peer);
        peer = NULL;
    }

    if (SSL_get_shared_ciphers(con, buf, sizeof(buf)) != NULL)
        BIO_printf(bio_s_out, "Shared ciphers:%s\n", buf);
    str = SSL_CIPHER_get_name(SSL_get_current_cipher(con));
    ssl_print_sigalgs(bio_s_out, con);
#ifndef OPENSSL_NO_EC
    ssl_print_point_formats(bio_s_out, con);
    ssl_print_groups(bio_s_out, con, 0);
#endif
    print_ca_names(bio_s_out, con);
    BIO_printf(bio_s_out, "CIPHER is %s\n", (str != NULL) ? str : "(NONE)");

#if !defined(OPENSSL_NO_NEXTPROTONEG)
    SSL_get0_next_proto_negotiated(con, &next_proto_neg, &next_proto_neg_len);
    if (next_proto_neg) {
        BIO_printf(bio_s_out, "NEXTPROTO is ");
        BIO_write(bio_s_out, next_proto_neg, next_proto_neg_len);
        BIO_printf(bio_s_out, "\n");
    }
#endif
#ifndef OPENSSL_NO_SRTP
    {
        SRTP_PROTECTION_PROFILE *srtp_profile
            = SSL_get_selected_srtp_profile(con);

        if (srtp_profile)
            BIO_printf(bio_s_out, "SRTP Extension negotiated, profile=%s\n",
                       srtp_profile->name);
    }
#endif
    if (SSL_session_reused(con))
        BIO_printf(bio_s_out, "Reused session-id\n");
    BIO_printf(bio_s_out, "Secure Renegotiation IS%s supported\n",
               SSL_get_secure_renegotiation_support(con) ? "" : " NOT");
    if ((SSL_get_options(con) & SSL_OP_NO_RENEGOTIATION))
        BIO_printf(bio_s_out, "Renegotiation is DISABLED\n");

    if (keymatexportlabel != NULL) {
        BIO_printf(bio_s_out, "Keying material exporter:\n");
        BIO_printf(bio_s_out, "    Label: '%s'\n", keymatexportlabel);
        BIO_printf(bio_s_out, "    Length: %i bytes\n", keymatexportlen);
        exportedkeymat = app_malloc(keymatexportlen, "export key");
        if (!SSL_export_keying_material(con, exportedkeymat,
                                        keymatexportlen,
                                        keymatexportlabel,
                                        strlen(keymatexportlabel),
                                        NULL, 0, 0)) {
            BIO_printf(bio_s_out, "    Error\n");
        } else {
            BIO_printf(bio_s_out, "    Keying material: ");
            for (i = 0; i < keymatexportlen; i++)
                BIO_printf(bio_s_out, "%02X", exportedkeymat[i]);
            BIO_printf(bio_s_out, "\n");
        }
        OPENSSL_free(exportedkeymat);
    }
#ifndef OPENSSL_NO_KTLS
    if (BIO_get_ktls_send(SSL_get_wbio(con)))
        BIO_printf(bio_err, "Using Kernel TLS for sending\n");
#endif

    (void)BIO_flush(bio_s_out);
}

#ifndef OPENSSL_NO_DH
static DH *load_dh_param(const char *dhfile)
{
    DH *ret = NULL;
    BIO *bio;

    if ((bio = BIO_new_file(dhfile, "r")) == NULL)
        goto err;
    ret = PEM_read_bio_DHparams(bio, NULL, NULL, NULL);
 err:
    BIO_free(bio);
    return ret;
}
#endif

static int www_body(int s, int stype, int prot, unsigned char *context)
{
    char *buf = NULL;
    int ret = 1;
    int i, j, k, dot;
    SSL *con;
    const SSL_CIPHER *c;
    BIO *io, *ssl_bio, *sbio;
#ifdef RENEG
    int total_bytes = 0;
#endif
    int width;
    fd_set readfds;

    /* Set width for a select call if needed */
    width = s + 1;

    buf = app_malloc(bufsize, "server www buffer");
    io = BIO_new(BIO_f_buffer());
    ssl_bio = BIO_new(BIO_f_ssl());
    if ((io == NULL) || (ssl_bio == NULL))
        goto err;

    if (s_nbio) {
        if (!BIO_socket_nbio(s, 1))
            ERR_print_errors(bio_err);
        else if (!s_quiet)
            BIO_printf(bio_err, "Turned on non blocking io\n");
    }

    /* lets make the output buffer a reasonable size */
    if (!BIO_set_write_buffer_size(io, bufsize))
        goto err;

    if ((con = SSL_new(ctx)) == NULL)
        goto err;

    if (s_tlsextdebug) {
        SSL_set_tlsext_debug_callback(con, tlsext_cb);
        SSL_set_tlsext_debug_arg(con, bio_s_out);
    }

    if (context != NULL
        && !SSL_set_session_id_context(con, context,
                                       strlen((char *)context))) {
        SSL_free(con);
        goto err;
    }

    sbio = BIO_new_socket(s, BIO_NOCLOSE);
    if (s_nbio_test) {
        BIO *test;

        test = BIO_new(BIO_f_nbio_test());
        sbio = BIO_push(test, sbio);
    }
    SSL_set_bio(con, sbio, sbio);
    SSL_set_accept_state(con);

    /* No need to free |con| after this. Done by BIO_free(ssl_bio) */
    BIO_set_ssl(ssl_bio, con, BIO_CLOSE);
    BIO_push(io, ssl_bio);
#ifdef CHARSET_EBCDIC
    io = BIO_push(BIO_new(BIO_f_ebcdic_filter()), io);
#endif

    if (s_debug) {
        BIO_set_callback(SSL_get_rbio(con), bio_dump_callback);
        BIO_set_callback_arg(SSL_get_rbio(con), (char *)bio_s_out);
    }
    if (s_msg) {
#ifndef OPENSSL_NO_SSL_TRACE
        if (s_msg == 2)
            SSL_set_msg_callback(con, SSL_trace);
        else
#endif
            SSL_set_msg_callback(con, msg_cb);
        SSL_set_msg_callback_arg(con, bio_s_msg ? bio_s_msg : bio_s_out);
    }

    for (;;) {
        i = BIO_gets(io, buf, bufsize - 1);
        if (i < 0) {            /* error */
            if (!BIO_should_retry(io) && !SSL_waiting_for_async(con)) {
                if (!s_quiet)
                    ERR_print_errors(bio_err);
                goto err;
            } else {
                BIO_printf(bio_s_out, "read R BLOCK\n");
#ifndef OPENSSL_NO_SRP
                if (BIO_should_io_special(io)
                    && BIO_get_retry_reason(io) == BIO_RR_SSL_X509_LOOKUP) {
                    BIO_printf(bio_s_out, "LOOKUP renego during read\n");
                    SRP_user_pwd_free(srp_callback_parm.user);
                    srp_callback_parm.user =
                        SRP_VBASE_get1_by_user(srp_callback_parm.vb,
                                               srp_callback_parm.login);
                    if (srp_callback_parm.user)
                        BIO_printf(bio_s_out, "LOOKUP done %s\n",
                                   srp_callback_parm.user->info);
                    else
                        BIO_printf(bio_s_out, "LOOKUP not successful\n");
                    continue;
                }
#endif
#if !defined(OPENSSL_SYS_MSDOS)
                sleep(1);
#endif
                continue;
            }
        } else if (i == 0) {    /* end of input */
            ret = 1;
            goto end;
        }

        /* else we have data */
        if (((www == 1) && (strncmp("GET ", buf, 4) == 0)) ||
            ((www == 2) && (strncmp("GET /stats ", buf, 11) == 0))) {
            char *p;
            X509 *peer = NULL;
            STACK_OF(SSL_CIPHER) *sk;
            static const char *space = "                          ";

            if (www == 1 && strncmp("GET /reneg", buf, 10) == 0) {
                if (strncmp("GET /renegcert", buf, 14) == 0)
                    SSL_set_verify(con,
                                   SSL_VERIFY_PEER | SSL_VERIFY_CLIENT_ONCE,
                                   NULL);
                i = SSL_renegotiate(con);
                BIO_printf(bio_s_out, "SSL_renegotiate -> %d\n", i);
                /* Send the HelloRequest */
                i = SSL_do_handshake(con);
                if (i <= 0) {
                    BIO_printf(bio_s_out, "SSL_do_handshake() Retval %d\n",
                               SSL_get_error(con, i));
                    ERR_print_errors(bio_err);
                    goto err;
                }
                /* Wait for a ClientHello to come back */
                FD_ZERO(&readfds);
                openssl_fdset(s, &readfds);
                i = select(width, (void *)&readfds, NULL, NULL, NULL);
                if (i <= 0 || !FD_ISSET(s, &readfds)) {
                    BIO_printf(bio_s_out,
                               "Error waiting for client response\n");
                    ERR_print_errors(bio_err);
                    goto err;
                }
                /*
                 * We're not actually expecting any data here and we ignore
                 * any that is sent. This is just to force the handshake that
                 * we're expecting to come from the client. If they haven't
                 * sent one there's not much we can do.
                 */
                BIO_gets(io, buf, bufsize - 1);
            }

            BIO_puts(io,
                     "HTTP/1.0 200 ok\r\nContent-type: text/html\r\n\r\n");
            BIO_puts(io, "<HTML><BODY BGCOLOR=\"#ffffff\">\n");
            BIO_puts(io, "<pre>\n");
            /* BIO_puts(io, OpenSSL_version(OPENSSL_VERSION)); */
            BIO_puts(io, "\n");
            for (i = 0; i < local_argc; i++) {
                const char *myp;
                for (myp = local_argv[i]; *myp; myp++)
                    switch (*myp) {
                    case '<':
                        BIO_puts(io, "&lt;");
                        break;
                    case '>':
                        BIO_puts(io, "&gt;");
                        break;
                    case '&':
                        BIO_puts(io, "&amp;");
                        break;
                    default:
                        BIO_write(io, myp, 1);
                        break;
                    }
                BIO_write(io, " ", 1);
            }
            BIO_puts(io, "\n");

            BIO_printf(io,
                       "Secure Renegotiation IS%s supported\n",
                       SSL_get_secure_renegotiation_support(con) ?
                       "" : " NOT");

            /*
             * The following is evil and should not really be done
             */
            BIO_printf(io, "Ciphers supported in s_server binary\n");
            sk = SSL_get_ciphers(con);
            j = sk_SSL_CIPHER_num(sk);
            for (i = 0; i < j; i++) {
                c = sk_SSL_CIPHER_value(sk, i);
                BIO_printf(io, "%-11s:%-25s ",
                           SSL_CIPHER_get_version(c), SSL_CIPHER_get_name(c));
                if ((((i + 1) % 2) == 0) && (i + 1 != j))
                    BIO_puts(io, "\n");
            }
            BIO_puts(io, "\n");
            p = SSL_get_shared_ciphers(con, buf, bufsize);
            if (p != NULL) {
                BIO_printf(io,
                           "---\nCiphers common between both SSL end points:\n");
                j = i = 0;
                while (*p) {
                    if (*p == ':') {
                        BIO_write(io, space, 26 - j);
                        i++;
                        j = 0;
                        BIO_write(io, ((i % 3) ? " " : "\n"), 1);
                    } else {
                        BIO_write(io, p, 1);
                        j++;
                    }
                    p++;
                }
                BIO_puts(io, "\n");
            }
            ssl_print_sigalgs(io, con);
#ifndef OPENSSL_NO_EC
            ssl_print_groups(io, con, 0);
#endif
            print_ca_names(io, con);
            BIO_printf(io, (SSL_session_reused(con)
                            ? "---\nReused, " : "---\nNew, "));
            c = SSL_get_current_cipher(con);
            BIO_printf(io, "%s, Cipher is %s\n",
                       SSL_CIPHER_get_version(c), SSL_CIPHER_get_name(c));
            SSL_SESSION_print(io, SSL_get_session(con));
            BIO_printf(io, "---\n");
            print_stats(io, SSL_get_SSL_CTX(con));
            BIO_printf(io, "---\n");
            peer = SSL_get_peer_certificate(con);
            if (peer != NULL) {
                BIO_printf(io, "Client certificate\n");
                X509_print(io, peer);
                PEM_write_bio_X509(io, peer);
                X509_free(peer);
                peer = NULL;
            } else {
                BIO_puts(io, "no client certificate available\n");
            }
            BIO_puts(io, "</pre></BODY></HTML>\r\n\r\n");
            break;
        } else if ((www == 2 || www == 3)
                   && (strncmp("GET /", buf, 5) == 0)) {
            BIO *file;
            char *p, *e;
            static const char *text =
                "HTTP/1.0 200 ok\r\nContent-type: text/plain\r\n\r\n";

            /* skip the '/' */
            p = &(buf[5]);

            dot = 1;
            for (e = p; *e != '\0'; e++) {
                if (e[0] == ' ')
                    break;

                switch (dot) {
                case 1:
                    dot = (e[0] == '.') ? 2 : 0;
                    break;
                case 2:
                    dot = (e[0] == '.') ? 3 : 0;
                    break;
                case 3:
                    dot = (e[0] == '/') ? -1 : 0;
                    break;
                }
                if (dot == 0)
                    dot = (e[0] == '/') ? 1 : 0;
            }
            dot = (dot == 3) || (dot == -1); /* filename contains ".."
                                              * component */

            if (*e == '\0') {
                BIO_puts(io, text);
                BIO_printf(io, "'%s' is an invalid file name\r\n", p);
                break;
            }
            *e = '\0';

            if (dot) {
                BIO_puts(io, text);
                BIO_printf(io, "'%s' contains '..' reference\r\n", p);
                break;
            }

            if (*p == '/') {
                BIO_puts(io, text);
                BIO_printf(io, "'%s' is an invalid path\r\n", p);
                break;
            }

            /* if a directory, do the index thang */
            if (app_isdir(p) > 0) {
                BIO_puts(io, text);
                BIO_printf(io, "'%s' is a directory\r\n", p);
                break;
            }

            if ((file = BIO_new_file(p, "r")) == NULL) {
                BIO_puts(io, text);
                BIO_printf(io, "Error opening '%s'\r\n", p);
                ERR_print_errors(io);
                break;
            }

            if (!s_quiet)
                BIO_printf(bio_err, "FILE:%s\n", p);

            if (www == 2) {
                i = strlen(p);
                if (((i > 5) && (strcmp(&(p[i - 5]), ".html") == 0)) ||
                    ((i > 4) && (strcmp(&(p[i - 4]), ".php") == 0)) ||
                    ((i > 4) && (strcmp(&(p[i - 4]), ".htm") == 0)))
                    BIO_puts(io,
                             "HTTP/1.0 200 ok\r\nContent-type: text/html\r\n\r\n");
                else
                    BIO_puts(io,
                             "HTTP/1.0 200 ok\r\nContent-type: text/plain\r\n\r\n");
            }
            /* send the file */
            for (;;) {
                i = BIO_read(file, buf, bufsize);
                if (i <= 0)
                    break;

#ifdef RENEG
                total_bytes += i;
                BIO_printf(bio_err, "%d\n", i);
                if (total_bytes > 3 * 1024) {
                    total_bytes = 0;
                    BIO_printf(bio_err, "RENEGOTIATE\n");
                    SSL_renegotiate(con);
                }
#endif

                for (j = 0; j < i;) {
#ifdef RENEG
                    static count = 0;
                    if (++count == 13) {
                        SSL_renegotiate(con);
                    }
#endif
                    k = BIO_write(io, &(buf[j]), i - j);
                    if (k <= 0) {
                        if (!BIO_should_retry(io)
                            && !SSL_waiting_for_async(con))
                            goto write_error;
                        else {
                            BIO_printf(bio_s_out, "rwrite W BLOCK\n");
                        }
                    } else {
                        j += k;
                    }
                }
            }
 write_error:
            BIO_free(file);
            break;
        }
    }

    for (;;) {
        i = (int)BIO_flush(io);
        if (i <= 0) {
            if (!BIO_should_retry(io))
                break;
        } else
            break;
    }
 end:
    /* make sure we re-use sessions */
    SSL_set_shutdown(con, SSL_SENT_SHUTDOWN | SSL_RECEIVED_SHUTDOWN);

 err:
    OPENSSL_free(buf);
    BIO_free_all(io);
    return ret;
}

static int rev_body(int s, int stype, int prot, unsigned char *context)
{
    char *buf = NULL;
    int i;
    int ret = 1;
    SSL *con;
    BIO *io, *ssl_bio, *sbio;

    buf = app_malloc(bufsize, "server rev buffer");
    io = BIO_new(BIO_f_buffer());
    ssl_bio = BIO_new(BIO_f_ssl());
    if ((io == NULL) || (ssl_bio == NULL))
        goto err;

    /* lets make the output buffer a reasonable size */
    if (!BIO_set_write_buffer_size(io, bufsize))
        goto err;

    if ((con = SSL_new(ctx)) == NULL)
        goto err;

    if (s_tlsextdebug) {
        SSL_set_tlsext_debug_callback(con, tlsext_cb);
        SSL_set_tlsext_debug_arg(con, bio_s_out);
    }
    if (context != NULL
        && !SSL_set_session_id_context(con, context,
                                       strlen((char *)context))) {
        SSL_free(con);
        ERR_print_errors(bio_err);
        goto err;
    }

    sbio = BIO_new_socket(s, BIO_NOCLOSE);
    SSL_set_bio(con, sbio, sbio);
    SSL_set_accept_state(con);

    /* No need to free |con| after this. Done by BIO_free(ssl_bio) */
    BIO_set_ssl(ssl_bio, con, BIO_CLOSE);
    BIO_push(io, ssl_bio);
#ifdef CHARSET_EBCDIC
    io = BIO_push(BIO_new(BIO_f_ebcdic_filter()), io);
#endif

    if (s_debug) {
        BIO_set_callback(SSL_get_rbio(con), bio_dump_callback);
        BIO_set_callback_arg(SSL_get_rbio(con), (char *)bio_s_out);
    }
    if (s_msg) {
#ifndef OPENSSL_NO_SSL_TRACE
        if (s_msg == 2)
            SSL_set_msg_callback(con, SSL_trace);
        else
#endif
            SSL_set_msg_callback(con, msg_cb);
        SSL_set_msg_callback_arg(con, bio_s_msg ? bio_s_msg : bio_s_out);
    }

    for (;;) {
        i = BIO_do_handshake(io);
        if (i > 0)
            break;
        if (!BIO_should_retry(io)) {
            BIO_puts(bio_err, "CONNECTION FAILURE\n");
            ERR_print_errors(bio_err);
            goto end;
        }
#ifndef OPENSSL_NO_SRP
        if (BIO_should_io_special(io)
            && BIO_get_retry_reason(io) == BIO_RR_SSL_X509_LOOKUP) {
            BIO_printf(bio_s_out, "LOOKUP renego during accept\n");
            SRP_user_pwd_free(srp_callback_parm.user);
            srp_callback_parm.user =
                SRP_VBASE_get1_by_user(srp_callback_parm.vb,
                                       srp_callback_parm.login);
            if (srp_callback_parm.user)
                BIO_printf(bio_s_out, "LOOKUP done %s\n",
                           srp_callback_parm.user->info);
            else
                BIO_printf(bio_s_out, "LOOKUP not successful\n");
            continue;
        }
#endif
    }
    BIO_printf(bio_err, "CONNECTION ESTABLISHED\n");
    print_ssl_summary(con);

    for (;;) {
        i = BIO_gets(io, buf, bufsize - 1);
        if (i < 0) {            /* error */
            if (!BIO_should_retry(io)) {
                if (!s_quiet)
                    ERR_print_errors(bio_err);
                goto err;
            } else {
                BIO_printf(bio_s_out, "read R BLOCK\n");
#ifndef OPENSSL_NO_SRP
                if (BIO_should_io_special(io)
                    && BIO_get_retry_reason(io) == BIO_RR_SSL_X509_LOOKUP) {
                    BIO_printf(bio_s_out, "LOOKUP renego during read\n");
                    SRP_user_pwd_free(srp_callback_parm.user);
                    srp_callback_parm.user =
                        SRP_VBASE_get1_by_user(srp_callback_parm.vb,
                                               srp_callback_parm.login);
                    if (srp_callback_parm.user)
                        BIO_printf(bio_s_out, "LOOKUP done %s\n",
                                   srp_callback_parm.user->info);
                    else
                        BIO_printf(bio_s_out, "LOOKUP not successful\n");
                    continue;
                }
#endif
#if !defined(OPENSSL_SYS_MSDOS)
                sleep(1);
#endif
                continue;
            }
        } else if (i == 0) {    /* end of input */
            ret = 1;
            BIO_printf(bio_err, "CONNECTION CLOSED\n");
            goto end;
        } else {
            char *p = buf + i - 1;
            while (i && (*p == '\n' || *p == '\r')) {
                p--;
                i--;
            }
            if (!s_ign_eof && (i == 5) && (strncmp(buf, "CLOSE", 5) == 0)) {
                ret = 1;
                BIO_printf(bio_err, "CONNECTION CLOSED\n");
                goto end;
            }
            BUF_reverse((unsigned char *)buf, NULL, i);
            buf[i] = '\n';
            BIO_write(io, buf, i + 1);
            for (;;) {
                i = BIO_flush(io);
                if (i > 0)
                    break;
                if (!BIO_should_retry(io))
                    goto end;
            }
        }
    }
 end:
    /* make sure we re-use sessions */
    SSL_set_shutdown(con, SSL_SENT_SHUTDOWN | SSL_RECEIVED_SHUTDOWN);

 err:

    OPENSSL_free(buf);
    BIO_free_all(io);
    return ret;
}

#define MAX_SESSION_ID_ATTEMPTS 10
static int generate_session_id(SSL *ssl, unsigned char *id,
                               unsigned int *id_len)
{
    unsigned int count = 0;
    do {
        if (RAND_bytes(id, *id_len) <= 0)
            return 0;
        /*
         * Prefix the session_id with the required prefix. NB: If our prefix
         * is too long, clip it - but there will be worse effects anyway, eg.
         * the server could only possibly create 1 session ID (ie. the
         * prefix!) so all future session negotiations will fail due to
         * conflicts.
         */
        memcpy(id, session_id_prefix,
               (strlen(session_id_prefix) < *id_len) ?
               strlen(session_id_prefix) : *id_len);
    }
    while (SSL_has_matching_session_id(ssl, id, *id_len) &&
           (++count < MAX_SESSION_ID_ATTEMPTS));
    if (count >= MAX_SESSION_ID_ATTEMPTS)
        return 0;
    return 1;
}

/*
 * By default s_server uses an in-memory cache which caches SSL_SESSION
 * structures without any serialisation. This hides some bugs which only
 * become apparent in deployed servers. By implementing a basic external
 * session cache some issues can be debugged using s_server.
 */

typedef struct simple_ssl_session_st {
    unsigned char *id;
    unsigned int idlen;
    unsigned char *der;
    int derlen;
    struct simple_ssl_session_st *next;
} simple_ssl_session;

static simple_ssl_session *first = NULL;

static int add_session(SSL *ssl, SSL_SESSION *session)
{
    simple_ssl_session *sess = app_malloc(sizeof(*sess), "get session");
    unsigned char *p;

    SSL_SESSION_get_id(session, &sess->idlen);
    sess->derlen = i2d_SSL_SESSION(session, NULL);
    if (sess->derlen < 0) {
        BIO_printf(bio_err, "Error encoding session\n");
        OPENSSL_free(sess);
        return 0;
    }

    sess->id = OPENSSL_memdup(SSL_SESSION_get_id(session, NULL), sess->idlen);
    sess->der = app_malloc(sess->derlen, "get session buffer");
    if (!sess->id) {
        BIO_printf(bio_err, "Out of memory adding to external cache\n");
        OPENSSL_free(sess->id);
        OPENSSL_free(sess->der);
        OPENSSL_free(sess);
        return 0;
    }
    p = sess->der;

    /* Assume it still works. */
    if (i2d_SSL_SESSION(session, &p) != sess->derlen) {
        BIO_printf(bio_err, "Unexpected session encoding length\n");
        OPENSSL_free(sess->id);
        OPENSSL_free(sess->der);
        OPENSSL_free(sess);
        return 0;
    }

    sess->next = first;
    first = sess;
    BIO_printf(bio_err, "New session added to external cache\n");
    return 0;
}

static SSL_SESSION *get_session(SSL *ssl, const unsigned char *id, int idlen,
                                int *do_copy)
{
    simple_ssl_session *sess;
    *do_copy = 0;
    for (sess = first; sess; sess = sess->next) {
        if (idlen == (int)sess->idlen && !memcmp(sess->id, id, idlen)) {
            const unsigned char *p = sess->der;
            BIO_printf(bio_err, "Lookup session: cache hit\n");
            return d2i_SSL_SESSION(NULL, &p, sess->derlen);
        }
    }
    BIO_printf(bio_err, "Lookup session: cache miss\n");
    return NULL;
}

static void del_session(SSL_CTX *sctx, SSL_SESSION *session)
{
    simple_ssl_session *sess, *prev = NULL;
    const unsigned char *id;
    unsigned int idlen;
    id = SSL_SESSION_get_id(session, &idlen);
    for (sess = first; sess; sess = sess->next) {
        if (idlen == sess->idlen && !memcmp(sess->id, id, idlen)) {
            if (prev)
                prev->next = sess->next;
            else
                first = sess->next;
            OPENSSL_free(sess->id);
            OPENSSL_free(sess->der);
            OPENSSL_free(sess);
            return;
        }
        prev = sess;
    }
}

static void init_session_cache_ctx(SSL_CTX *sctx)
{
    SSL_CTX_set_session_cache_mode(sctx,
                                   SSL_SESS_CACHE_NO_INTERNAL |
                                   SSL_SESS_CACHE_SERVER);
    SSL_CTX_sess_set_new_cb(sctx, add_session);
    SSL_CTX_sess_set_get_cb(sctx, get_session);
    SSL_CTX_sess_set_remove_cb(sctx, del_session);
}

static void free_sessions(void)
{
    simple_ssl_session *sess, *tsess;
    for (sess = first; sess;) {
        OPENSSL_free(sess->id);
        OPENSSL_free(sess->der);
        tsess = sess;
        sess = sess->next;
        OPENSSL_free(tsess);
    }
    first = NULL;
}

#endif                          /* OPENSSL_NO_SOCK */<|MERGE_RESOLUTION|>--- conflicted
+++ resolved
@@ -935,14 +935,10 @@
     OPT_CERT2, OPT_KEY2, OPT_NEXTPROTONEG, OPT_ALPN,
     OPT_SRTP_PROFILES, OPT_KEYMATEXPORT, OPT_KEYMATEXPORTLEN,
     OPT_KEYLOG_FILE, OPT_MAX_EARLY, OPT_RECV_MAX_EARLY, OPT_EARLY_DATA,
-<<<<<<< HEAD
-    OPT_S_NUM_TICKETS, OPT_ANTI_REPLAY, OPT_NO_ANTI_REPLAY,
+    OPT_S_NUM_TICKETS, OPT_ANTI_REPLAY, OPT_NO_ANTI_REPLAY, OPT_SCTP_LABEL_BUG,
 #ifndef OPENSSL_NO_ESNI
     OPT_ESNIKEY, OPT_ESNIPUB, OPT_ESNIDIR, OPT_ESNISPECIFICPAD,
 #endif
-=======
-    OPT_S_NUM_TICKETS, OPT_ANTI_REPLAY, OPT_NO_ANTI_REPLAY, OPT_SCTP_LABEL_BUG,
->>>>>>> 09d62b33
     OPT_R_ENUM,
     OPT_S_ENUM,
     OPT_V_ENUM,
@@ -1249,16 +1245,15 @@
     const char *keylog_file = NULL;
     int max_early_data = -1, recv_max_early_data = -1;
     char *psksessf = NULL;
-<<<<<<< HEAD
 #ifndef OPENSSL_NO_ESNI
     char *esnikeyfile = NULL; 
     char *esnipubfile = NULL;
     char *esnidir=NULL;
     int esnispecificpad=0; ///< we default to generally padding to 512 octet multiples
-=======
+#endif
+
 #ifndef OPENSSL_NO_SCTP
     int sctp_label_bug = 0;
->>>>>>> 09d62b33
 #endif
 
     /* Init of few remaining global variables */
