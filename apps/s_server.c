/*
 * Copyright 1995-2021 The OpenSSL Project Authors. All Rights Reserved.
 * Copyright (c) 2002, Oracle and/or its affiliates. All rights reserved
 * Copyright 2005 Nokia. All rights reserved.
 *
 * Licensed under the Apache License 2.0 (the "License").  You may not use
 * this file except in compliance with the License.  You can obtain a copy
 * in the file LICENSE in the source distribution or at
 * https://www.openssl.org/source/license.html
 */

#include <ctype.h>
#include <stdio.h>
#include <stdlib.h>
#include <string.h>
#if defined(_WIN32)
/* Included before async.h to avoid some warnings */
# include <windows.h>
#endif

#include <openssl/e_os2.h>
#include <openssl/async.h>
#include <openssl/ssl.h>
#include <openssl/decoder.h>

#ifndef OPENSSL_NO_ESNI
#include <openssl/esni.h>

#include <dirent.h> /* for esnidir handling */
/* to use tracing, if configured and requested */
#ifndef OPENSSL_NO_SSL_TRACE
#include <openssl/trace.h>
#endif
/* for sockaddr stuff - not portable!!!  */
#include <netinet/in.h>
#include <sys/socket.h>
#include <arpa/inet.h>
#include <netdb.h>
/* for timing in TRACE */
#include <time.h>
#endif

#ifndef OPENSSL_NO_ECH
#include <openssl/ech.h>
#include <dirent.h> /* for echdir handling */
/* to use tracing, if configured and requested */
#ifndef OPENSSL_NO_SSL_TRACE
#include <openssl/trace.h>
#endif
/* for sockaddr stuff - not portable!!!  */
#include <netinet/in.h>
#include <sys/socket.h>
#include <arpa/inet.h>
#include <netdb.h>
/* for timing in TRACE */
#include <time.h>
#endif

#ifndef OPENSSL_NO_SOCK

/*
 * With IPv6, it looks like Digital has mixed up the proper order of
 * recursive header file inclusion, resulting in the compiler complaining
 * that u_int isn't defined, but only if _POSIX_C_SOURCE is defined, which is
 * needed to have fileno() declared correctly...  So let's define u_int
 */
#if defined(OPENSSL_SYS_VMS_DECC) && !defined(__U_INT)
# define __U_INT
typedef unsigned int u_int;
#endif

#include <openssl/bn.h>
#include "apps.h"
#include "progs.h"
#include <openssl/err.h>
#include <openssl/pem.h>
#include <openssl/x509.h>
#include <openssl/ssl.h>
#include <openssl/rand.h>
#include <openssl/ocsp.h>
#ifndef OPENSSL_NO_DH
# include <openssl/dh.h>
#endif
#include <openssl/rsa.h>
#include "s_apps.h"
#include "timeouts.h"
#ifdef CHARSET_EBCDIC
#include <openssl/ebcdic.h>
#endif
#include "internal/sockets.h"

static int not_resumable_sess_cb(SSL *s, int is_forward_secure);
static int sv_body(int s, int stype, int prot, unsigned char *context);
static int www_body(int s, int stype, int prot, unsigned char *context);
static int rev_body(int s, int stype, int prot, unsigned char *context);
static void close_accept_socket(void);
static int init_ssl_connection(SSL *s);
static void print_stats(BIO *bp, SSL_CTX *ctx);
static int generate_session_id(SSL *ssl, unsigned char *id,
                               unsigned int *id_len);
static void init_session_cache_ctx(SSL_CTX *sctx);
static void free_sessions(void);
static void print_connection_info(SSL *con);

#ifndef OPENSSL_NO_ESNI
static unsigned int esni_print_cb(SSL *s, char *str);
#ifndef OPENSSL_NO_SSL_TRACE
static size_t esni_trace_cb(const char *buf, size_t cnt,
                 int category, int cmd, void *vdata);
#endif
#endif

#ifndef OPENSSL_NO_ECH
static unsigned int ech_print_cb(SSL *s, char *str);
#ifndef OPENSSL_NO_SSL_TRACE
static size_t ech_trace_cb(const char *buf, size_t cnt,
                 int category, int cmd, void *vdata);
#endif

/**
 * Padding size info
 */
typedef struct {
    size_t certpad; ///< Certificate messages to be a multiple of this size
    size_t certverifypad; ///< CertificateVerify messages to be a multiple of this size
} ech_padding_sizes;
/**
 * passed as an argument to callback
 */
ech_padding_sizes *ech_ps=NULL;
/** 
 * @ brief pad Certificate and CertificateVerify messages
 *
 * This is passed to SSL_CTX_set_record_padding_callback
 * and pads the Certificate and CertificateVerify handshake
 * messages to a size derived from the argument arg
 *
 * @param s is the SSL connection
 * @param len is the plaintext length before padding
 * @param arg is a pointer to an esni_padding_sizes struct
 * @return is the number of bytes of padding to add to the plaintext
 */
static size_t ech_padding_cb(SSL *s, int type, size_t len, void *arg)
{
    /* hard coded for now*/
    ech_padding_sizes *ps=(ech_padding_sizes*)arg;
    int state=SSL_get_state(s);
    if (state==TLS_ST_SW_CERT) {
        size_t newlen=ps->certpad-(len%ps->certpad)-16;
        return (newlen>0?newlen:0);
    }
    if (state==TLS_ST_SW_CERT_VRFY) {
        size_t newlen=ps->certverifypad-(len%ps->certverifypad)-16;
        return (newlen>0?newlen:0);
    }
    return 0;
}

#endif

static const int bufsize = 16 * 1024;
static int accept_socket = -1;

#define TEST_CERT       "server.pem"
#define TEST_CERT2      "server2.pem"

static int s_nbio = 0;
static int s_nbio_test = 0;
static int s_crlf = 0;
static SSL_CTX *ctx = NULL;
static SSL_CTX *ctx2 = NULL;
static int www = 0;

static BIO *bio_s_out = NULL;
static BIO *bio_s_msg = NULL;
static int s_debug = 0;
static int s_tlsextdebug = 0;
static int s_msg = 0;
static int s_quiet = 0;
static int s_ign_eof = 0;
static int s_brief = 0;

static char *keymatexportlabel = NULL;
static int keymatexportlen = 20;

static int async = 0;

static int use_sendfile = 0;

static const char *session_id_prefix = NULL;

#ifndef OPENSSL_NO_DTLS
static int enable_timeouts = 0;
static long socket_mtu;
#endif

/*
 * We define this but make it always be 0 in no-dtls builds to simplify the
 * code.
 */
static int dtlslisten = 0;
static int stateless = 0;

static int early_data = 0;
static SSL_SESSION *psksess = NULL;

static char *psk_identity = "Client_identity";
char *psk_key = NULL;           /* by default PSK is not used */

static char http_server_binmode = 0; /* for now: 0/1 = default/binary */

#ifndef OPENSSL_NO_PSK
static unsigned int psk_server_cb(SSL *ssl, const char *identity,
                                  unsigned char *psk,
                                  unsigned int max_psk_len)
{
    long key_len = 0;
    unsigned char *key;

    if (s_debug)
        BIO_printf(bio_s_out, "psk_server_cb\n");
    if (identity == NULL) {
        BIO_printf(bio_err, "Error: client did not send PSK identity\n");
        goto out_err;
    }
    if (s_debug)
        BIO_printf(bio_s_out, "identity_len=%d identity=%s\n",
                   (int)strlen(identity), identity);

    /* here we could lookup the given identity e.g. from a database */
    if (strcmp(identity, psk_identity) != 0) {
        BIO_printf(bio_s_out, "PSK warning: client identity not what we expected"
                   " (got '%s' expected '%s')\n", identity, psk_identity);
    } else {
      if (s_debug)
        BIO_printf(bio_s_out, "PSK client identity found\n");
    }

    /* convert the PSK key to binary */
    key = OPENSSL_hexstr2buf(psk_key, &key_len);
    if (key == NULL) {
        BIO_printf(bio_err, "Could not convert PSK key '%s' to buffer\n",
                   psk_key);
        return 0;
    }
    if (key_len > (int)max_psk_len) {
        BIO_printf(bio_err,
                   "psk buffer of callback is too small (%d) for key (%ld)\n",
                   max_psk_len, key_len);
        OPENSSL_free(key);
        return 0;
    }

    memcpy(psk, key, key_len);
    OPENSSL_free(key);

    if (s_debug)
        BIO_printf(bio_s_out, "fetched PSK len=%ld\n", key_len);
    return key_len;
 out_err:
    if (s_debug)
        BIO_printf(bio_err, "Error in PSK server callback\n");
    (void)BIO_flush(bio_err);
    (void)BIO_flush(bio_s_out);
    return 0;
}
#endif

static int psk_find_session_cb(SSL *ssl, const unsigned char *identity,
                               size_t identity_len, SSL_SESSION **sess)
{
    SSL_SESSION *tmpsess = NULL;
    unsigned char *key;
    long key_len;
    const SSL_CIPHER *cipher = NULL;

    if (strlen(psk_identity) != identity_len
            || memcmp(psk_identity, identity, identity_len) != 0) {
        *sess = NULL;
        return 1;
    }

    if (psksess != NULL) {
        SSL_SESSION_up_ref(psksess);
        *sess = psksess;
        return 1;
    }

    key = OPENSSL_hexstr2buf(psk_key, &key_len);
    if (key == NULL) {
        BIO_printf(bio_err, "Could not convert PSK key '%s' to buffer\n",
                   psk_key);
        return 0;
    }

    /* We default to SHA256 */
    cipher = SSL_CIPHER_find(ssl, tls13_aes128gcmsha256_id);
    if (cipher == NULL) {
        BIO_printf(bio_err, "Error finding suitable ciphersuite\n");
        OPENSSL_free(key);
        return 0;
    }

    tmpsess = SSL_SESSION_new();
    if (tmpsess == NULL
            || !SSL_SESSION_set1_master_key(tmpsess, key, key_len)
            || !SSL_SESSION_set_cipher(tmpsess, cipher)
            || !SSL_SESSION_set_protocol_version(tmpsess, SSL_version(ssl))) {
        OPENSSL_free(key);
        return 0;
    }
    OPENSSL_free(key);
    *sess = tmpsess;

    return 1;
}

#ifndef OPENSSL_NO_SRP
static srpsrvparm srp_callback_parm;
#endif

static int local_argc = 0;
static char **local_argv;

#ifdef CHARSET_EBCDIC
static int ebcdic_new(BIO *bi);
static int ebcdic_free(BIO *a);
static int ebcdic_read(BIO *b, char *out, int outl);
static int ebcdic_write(BIO *b, const char *in, int inl);
static long ebcdic_ctrl(BIO *b, int cmd, long num, void *ptr);
static int ebcdic_gets(BIO *bp, char *buf, int size);
static int ebcdic_puts(BIO *bp, const char *str);

# define BIO_TYPE_EBCDIC_FILTER  (18|0x0200)
static BIO_METHOD *methods_ebcdic = NULL;

/* This struct is "unwarranted chumminess with the compiler." */
typedef struct {
    size_t alloced;
    char buff[1];
} EBCDIC_OUTBUFF;

static const BIO_METHOD *BIO_f_ebcdic_filter()
{
    if (methods_ebcdic == NULL) {
        methods_ebcdic = BIO_meth_new(BIO_TYPE_EBCDIC_FILTER,
                                      "EBCDIC/ASCII filter");
        if (methods_ebcdic == NULL
            || !BIO_meth_set_write(methods_ebcdic, ebcdic_write)
            || !BIO_meth_set_read(methods_ebcdic, ebcdic_read)
            || !BIO_meth_set_puts(methods_ebcdic, ebcdic_puts)
            || !BIO_meth_set_gets(methods_ebcdic, ebcdic_gets)
            || !BIO_meth_set_ctrl(methods_ebcdic, ebcdic_ctrl)
            || !BIO_meth_set_create(methods_ebcdic, ebcdic_new)
            || !BIO_meth_set_destroy(methods_ebcdic, ebcdic_free))
            return NULL;
    }
    return methods_ebcdic;
}

static int ebcdic_new(BIO *bi)
{
    EBCDIC_OUTBUFF *wbuf;

    wbuf = app_malloc(sizeof(*wbuf) + 1024, "ebcdic wbuf");
    wbuf->alloced = 1024;
    wbuf->buff[0] = '\0';

    BIO_set_data(bi, wbuf);
    BIO_set_init(bi, 1);
    return 1;
}

static int ebcdic_free(BIO *a)
{
    EBCDIC_OUTBUFF *wbuf;

    if (a == NULL)
        return 0;
    wbuf = BIO_get_data(a);
    OPENSSL_free(wbuf);
    BIO_set_data(a, NULL);
    BIO_set_init(a, 0);

    return 1;
}

static int ebcdic_read(BIO *b, char *out, int outl)
{
    int ret = 0;
    BIO *next = BIO_next(b);

    if (out == NULL || outl == 0)
        return 0;
    if (next == NULL)
        return 0;

    ret = BIO_read(next, out, outl);
    if (ret > 0)
        ascii2ebcdic(out, out, ret);
    return ret;
}

static int ebcdic_write(BIO *b, const char *in, int inl)
{
    EBCDIC_OUTBUFF *wbuf;
    BIO *next = BIO_next(b);
    int ret = 0;
    int num;

    if ((in == NULL) || (inl <= 0))
        return 0;
    if (next == NULL)
        return 0;

    wbuf = (EBCDIC_OUTBUFF *) BIO_get_data(b);

    if (inl > (num = wbuf->alloced)) {
        num = num + num;        /* double the size */
        if (num < inl)
            num = inl;
        OPENSSL_free(wbuf);
        wbuf = app_malloc(sizeof(*wbuf) + num, "grow ebcdic wbuf");

        wbuf->alloced = num;
        wbuf->buff[0] = '\0';

        BIO_set_data(b, wbuf);
    }

    ebcdic2ascii(wbuf->buff, in, inl);

    ret = BIO_write(next, wbuf->buff, inl);

    return ret;
}

static long ebcdic_ctrl(BIO *b, int cmd, long num, void *ptr)
{
    long ret;
    BIO *next = BIO_next(b);

    if (next == NULL)
        return 0;
    switch (cmd) {
    case BIO_CTRL_DUP:
        ret = 0L;
        break;
    default:
        ret = BIO_ctrl(next, cmd, num, ptr);
        break;
    }
    return ret;
}

static int ebcdic_gets(BIO *bp, char *buf, int size)
{
    int i, ret = 0;
    BIO *next = BIO_next(bp);

    if (next == NULL)
        return 0;
/*      return(BIO_gets(bp->next_bio,buf,size));*/
    for (i = 0; i < size - 1; ++i) {
        ret = ebcdic_read(bp, &buf[i], 1);
        if (ret <= 0)
            break;
        else if (buf[i] == '\n') {
            ++i;
            break;
        }
    }
    if (i < size)
        buf[i] = '\0';
    return (ret < 0 && i == 0) ? ret : i;
}

static int ebcdic_puts(BIO *bp, const char *str)
{
    if (BIO_next(bp) == NULL)
        return 0;
    return ebcdic_write(bp, str, strlen(str));
}
#endif

/* This is a context that we pass to callbacks */
typedef struct tlsextctx_st {
    char *servername;
    BIO *biodebug;
    int extension_error;
#if !defined(OPENSSL_NO_ESNI) && !defined(OPENSSL_NO_ECH) 
    X509* scert;
#endif
} tlsextctx;

// ESNI_DOXY_START

#ifndef OPENSSL_NO_ECH

/**
 * @brief print an ECH structure string, thread safely
 */
static unsigned int ech_print_cb(SSL *s, char *str)
{
    if (str!=NULL) {
        BIO_printf(bio_s_out,"ECH Server callback printing: %s\n",str);
    }
    return 1;
}

#ifndef OPENSSL_NO_SSL_TRACE
/*
 * ECH Tracing callback 
 */
static size_t ech_trace_cb(const char *buf, size_t cnt,
                 int category, int cmd, void *vdata)
{
     BIO *bio = vdata;
     const char *label = NULL;
     switch (cmd) {
     case OSSL_TRACE_CTRL_BEGIN:
         label = "ECH TRACE BEGIN";
         break;
     case OSSL_TRACE_CTRL_END:
         label = "ECH TRACE END";
         break;
     }
     if (label != NULL) {
         union {
             pthread_t tid;
             unsigned long ltid;
         } tid;
         tid.tid = pthread_self();
         BIO_printf(bio, "%s TRACE[%s]:%lx\n",
                    label, OSSL_trace_get_category_name(category), tid.ltid);
     }
     size_t brv=(size_t)BIO_puts(bio, buf);
     (void)BIO_flush(bio);
     return brv;
}
#endif

/**
 * @brief a servername_cb that is ECH aware
 *
 * The server has possibly 2 names (from command line and ECHConfig) basically 
 * in ctx and ctx2. (Some other server could have N names, in different 
 * ECHConfigs, but s_server only handles 2.)
 * So we need to check if any client-supplied SNI in the inner/outer matches 
 * either and serve whichever is appropriate.
 * X509_check_host is the way to do that, given an X509* pointer.
 *
 * We default to the "main" ctx if the client-supplied (E)SNI does not
 * match the ctx2 certificate.
 * We don't fail if the client-supplied (E)SNI matches neither, but
 * just continue with the "main" ctx.
 * If the client-supplied (E)SNI matches both ctx and ctx2, then we'll
 * switch to ctx2 anyway - we don't try for a "best" match in that
 * case.
 *
 * @param s is the SSL connection
 * @param ad is dunno
 * @param arg is a pointer to a tlsext
 * @return 1 or error
 */
static int ssl_ech_servername_cb(SSL *s, int *ad, void *arg)
{
    tlsextctx *p = (tlsextctx *) arg;
    /*
     * Basic logging
     */
    time_t now=time(0);
    struct tm *tnow=gmtime(&now);
    char *anow=asctime(tnow);
    int sockfd=0;
    int res=0;
    char clientip[INET6_ADDRSTRLEN]; 
    memset(clientip,0,INET6_ADDRSTRLEN);
    strncpy(clientip,"dunno",INET6_ADDRSTRLEN);
    struct sockaddr_storage ss;
    socklen_t salen = sizeof(ss);
    struct sockaddr *sa;
    memset(&ss,0,salen);
    sa = (struct sockaddr *)&ss;
    res=BIO_get_fd(SSL_get_wbio(s),&sockfd);
    if (res!=-1) {
        res = getpeername(sockfd,sa,&salen);
        if (res==0) res=getnameinfo(sa,salen,clientip,INET6_ADDRSTRLEN, 0,0,NI_NUMERICHOST);
        if (res!=0) strncpy(clientip,"dunno",INET6_ADDRSTRLEN);
    }
    BIO_printf(p->biodebug,"ssl_ech_servername_cb: connection from %s at %s",clientip,anow);
    /*
     * Name that matches "main" ctx
     */
    const char *servername = SSL_get_servername(s, TLSEXT_NAMETYPE_host_name);
    if (p->biodebug != NULL ) {
        /*
        * Client supplied SNI from inner and outer
        */
        char *inner_sni=NULL; 
        char *outer_sni=NULL;
        int echrv=SSL_ech_get_status(s,&inner_sni,&outer_sni);
        switch (echrv) {
        case SSL_ECH_STATUS_GREASE: 
            BIO_printf(p->biodebug,"ssl_ech_servername_cb: attempt we interpret as GREASE\n");
            break;
        case SSL_ECH_STATUS_NOT_TRIED: 
            BIO_printf(p->biodebug,"ssl_ech_servername_cb: not attempted\n");
            break;
        case SSL_ECH_STATUS_FAILED: 
            BIO_printf(p->biodebug,"ssl_ech_servername_cb: tried but failed\n");
            break;
        case SSL_ECH_STATUS_BAD_CALL: 
            BIO_printf(p->biodebug,"ssl_ech_servername_cb: bad input to API\n");
            break;
        case SSL_ECH_STATUS_BAD_NAME: 
            BIO_printf(p->biodebug,"ssl_ech_servername_cb: worked but bad name\n");
            break;
        case SSL_ECH_STATUS_TOOMANY: 
            BIO_printf(p->biodebug,"ssl_ech_servername_cb: Too many names (I wish I remembered what this error means!)\n");
            break;
        case SSL_ECH_STATUS_SUCCESS:
            BIO_printf(p->biodebug,"ssl_ech_servername_cb: success: outer %s, inner: %s\n",
                            (outer_sni==NULL?"none":outer_sni),
                            (inner_sni==NULL?"none":inner_sni));
            break;
        default:
            BIO_printf(p->biodebug,"ssl_ech_servername_cb: Error getting ECH status\n");
            break;
        }
    }
    if (servername != NULL && p->biodebug != NULL) {
        const char *cp = servername;
        unsigned char uc;
        BIO_printf(p->biodebug, "ssl_ech_servername_cb: Hostname in TLS extension: \"");
        while ((uc = *cp++) != 0)
            BIO_printf(p->biodebug,
                       isascii(uc) && isprint(uc) ? "%c" : "\\x%02x", uc);
        BIO_printf(p->biodebug, "\"\n");
        if (p->servername!=NULL) {
            BIO_printf(p->biodebug, "ssl_ech_servername_cb: ctx servername: %s\n",p->servername);
        } else {
            BIO_printf(p->biodebug, "ssl_ech_servername_cb: ctx servername is NULL\n");
        }
        if (p->scert == NULL ) {
            BIO_printf(p->biodebug, "ssl_ech_servername_cb: No 2nd cert! Things likely won't go well:-)\n");
        }
    }
    if (p->servername == NULL)
        return SSL_TLSEXT_ERR_NOACK;
    if (p->scert == NULL )
        return SSL_TLSEXT_ERR_NOACK;
    if (servername != NULL) {
        if (ctx2 != NULL) {
            /*
             * TODO: Check if strlen is really safe here - think it should be as
             * internally will have checked there are no embedded NUL bytes but
             * make sure.
             */
            BIO_printf(p->biodebug, "ssl_ech_servername_cb: TLS servername: %s.\n",servername);
            BIO_printf(p->biodebug, "ssl_ech_servername_cb: Cert servername: %s.\n",p->servername);
            int mrv=X509_check_host(p->scert,servername,strlen(servername),0,NULL);
            if (mrv==1) {
                if (p->biodebug!=NULL) {
                     BIO_printf(p->biodebug, "ssl_ech_servername_cb: Switching context.\n");
                }
                SSL_set_SSL_CTX(s, ctx2);
            } else {
                if (p->biodebug!=NULL) {
                     BIO_printf(p->biodebug, "ssl_ech_servername_cb: Not switching context - no name match (%d).\n",mrv);
                }
            }
        }
    } 
    return SSL_TLSEXT_ERR_OK;
}

#endif

#ifndef OPENSSL_NO_ESNI

/**
 * @brief print an ESNI structure, this time thread safely;-)
 */
static unsigned int esni_print_cb(SSL *s, char *str)
{
    if (str!=NULL) {
        BIO_printf(bio_s_out,"ESNI Server callback printing: %s\n",str);
    }
    return 1;
}

/**
 * Padding size info
 */
typedef struct {
    size_t certpad; ///< Certificate messages to be a multiple of this size
    size_t certverifypad; ///< CertificateVerify messages to be a multiple of this size
} esni_padding_sizes;

/**
 * passed as an argument to callback
 */
esni_padding_sizes *esni_ps=NULL;

/** 
 * @ brief pad Certificate and CertificateVerify messages
 *
 * This is passed to SSL_CTX_set_record_padding_callback
 * and pads the Certificate and CertificateVerify handshake
 * messages to a size derived from the argument arg
 *
 * @param s is the SSL connection
 * @param len is the plaintext length before padding
 * @param arg is a pointer to an esni_padding_sizes struct
 * @return is the number of bytes of padding to add to the plaintext
 */
static size_t esni_padding_cb(SSL *s, int type, size_t len, void *arg)
{
    /* hard coded for now*/
    esni_padding_sizes *ps=(esni_padding_sizes*)arg;
    int state=SSL_get_state(s);
    if (state==TLS_ST_SW_CERT) {
        size_t newlen=ps->certpad-(len%ps->certpad)-16;
        return (newlen>0?newlen:0);
    }
    if (state==TLS_ST_SW_CERT_VRFY) {
        size_t newlen=ps->certverifypad-(len%ps->certverifypad)-16;
        return (newlen>0?newlen:0);
    }
    return 0;
}

/**
 * @brief a servername_cb that is ESNI aware
 *
 * The server has possibly two names (from command line and config) basically 
 * in ctx and ctx2.
 * So we need to check if the client-supplied (E)SNI matches either and
 * serve whichever is appropriate.
 * X509_check_host is the way to do that, given an X509* pointer.
 * We default to the "main" ctx is the client-supplied (E)SNI does not
 * match the ctx2 certificate.
 * We don't fail if the client-supplied (E)SNI matches neither, but
 * just continue with the "main" ctx.
 * If the client-supplied (E)SNI matches both ctx and ctx2, then we'll
 * switch to ctx2 anyway - we don't try for a "best" match in that
 * case.
 *
 * @param s is the SSL connection
 * @param ad is dunno
 * @param arg is a pointer to a tlsext
 * @return 1 or error
 */
static int ssl_esni_servername_cb(SSL *s, int *ad, void *arg)
{
    tlsextctx *p = (tlsextctx *) arg;
    /*
     * Basic logging
     */
    time_t now=time(0);
    struct tm *tnow=gmtime(&now);
    char *anow=asctime(tnow);
    int sockfd=0;
    int res=0;
    char clientip[INET6_ADDRSTRLEN]; 
    memset(clientip,0,INET6_ADDRSTRLEN);
    strncpy(clientip,"dunno",INET6_ADDRSTRLEN);
    struct sockaddr_storage ss;
    socklen_t salen = sizeof(ss);
    struct sockaddr *sa;
    memset(&ss,0,salen);
    sa = (struct sockaddr *)&ss;
    res=BIO_get_fd(SSL_get_wbio(s),&sockfd);
    if (res!=-1) {
        res = getpeername(sockfd,sa,&salen);
        if (res==0) res=getnameinfo(sa,salen,clientip,INET6_ADDRSTRLEN, 0,0,NI_NUMERICHOST);
        if (res!=0) strncpy(clientip,"dunno",INET6_ADDRSTRLEN);
    }
    BIO_printf(p->biodebug,"ssl_esni_servername_cb: connection from %s at %s",clientip,anow);
    /*
     * Name that matches "main" ctx
     */
    const char *servername = SSL_get_servername(s, TLSEXT_NAMETYPE_host_name);
    if (p->biodebug != NULL ) {
        /*
        * Client supplied ESNI (hidden) and SNI (clear_sni)
        */
        char *hidden=NULL; 
        char *clear_sni=NULL;
        int esnirv=SSL_get_esni_status(s,&hidden,&clear_sni);
        switch (esnirv) {
        case SSL_ESNI_STATUS_NOT_TRIED: 
            BIO_printf(p->biodebug,"ssl_esni_servername_cb: ESNI not attempted\n");
            break;
        case SSL_ESNI_STATUS_FAILED: 
            BIO_printf(p->biodebug,"ssl_esni_servername_cb: tried but failed\n");
            break;
        case SSL_ESNI_STATUS_BAD_NAME: 
            BIO_printf(p->biodebug,"ssl_esni_servername_cb: worked but bad name\n");
            break;
        case SSL_ESNI_STATUS_SUCCESS:
            BIO_printf(p->biodebug,"ssl_esni_servername_cb: success: clear sni: %s, hidden: %s\n",
                            (clear_sni==NULL?"none":clear_sni),
                            (hidden==NULL?"none":hidden));
            break;
        default:
            BIO_printf(p->biodebug,"ssl_esni_servername_cb: Error getting ESNI status\n");
            break;
        }
    }
    if (servername != NULL && p->biodebug != NULL) {
        const char *cp = servername;
        unsigned char uc;
        BIO_printf(p->biodebug, "ssl_esni_servername_cb: Hostname in TLS extension: \"");
        while ((uc = *cp++) != 0)
            BIO_printf(p->biodebug,
                       isascii(uc) && isprint(uc) ? "%c" : "\\x%02x", uc);
        BIO_printf(p->biodebug, "\"\n");
        if (p->servername!=NULL) {
            BIO_printf(p->biodebug, "ssl_esni_servername_cb: ctx servername: %s\n",p->servername);
        } else {
            BIO_printf(p->biodebug, "ssl_esni_servername_cb: ctx servername is NULL\n");
        }
        if (p->scert == NULL ) {
            BIO_printf(p->biodebug, "ssl_esni_servername_cb: No 2nd cert! Things likely won't go well:-)\n");
        }
    }
    if (p->servername == NULL)
        return SSL_TLSEXT_ERR_NOACK;
    if (p->scert == NULL )
        return SSL_TLSEXT_ERR_NOACK;
    if (servername != NULL) {
        if (ctx2 != NULL) {
            /*
             * TODO: Check if strlen is really safe here - think it should be as
             * internally will have checked there are no embedded NUL bytes but
             * make sure.
             */
            int mrv=X509_check_host(p->scert,servername,strlen(servername),0,NULL);
            if (mrv==1) {
                if (p->biodebug!=NULL) {
                     BIO_printf(p->biodebug, "ssl_esni_servername_cb: Switching context.\n");
                }
                SSL_set_SSL_CTX(s, ctx2);
            } else {
                if (p->biodebug!=NULL) {
                     BIO_printf(p->biodebug, "ssl_esni_servername_cb: Not switching context - no name match (%d).\n",mrv);
                }
            }
        }
    } 
    return SSL_TLSEXT_ERR_OK;
}
#ifndef OPENSSL_NO_SSL_TRACE
/*
 * ESNI Tracing callback 
 */
static size_t esni_trace_cb(const char *buf, size_t cnt,
                 int category, int cmd, void *vdata)
{
     BIO *bio = vdata;
     const char *label = NULL;
     switch (cmd) {
     case OSSL_TRACE_CTRL_BEGIN:
         label = "ESNI TRACE BEGIN";
         break;
     case OSSL_TRACE_CTRL_END:
         label = "ESNI TRACE END";
         break;
     }
     if (label != NULL) {
         union {
             pthread_t tid;
             unsigned long ltid;
         } tid;
         tid.tid = pthread_self();
         BIO_printf(bio, "%s TRACE[%s]:%lx\n",
                    label, OSSL_trace_get_category_name(category), tid.ltid);
     }
     size_t brv=(size_t)BIO_puts(bio, buf);
     (void)BIO_flush(bio);
     return brv;
}
#endif
#endif

// ESNI_DOXY_END


#if defined(OPENSSL_NO_ESNI) && defined(OPENSSL_NO_ECH)
static int ssl_servername_cb(SSL *s, int *ad, void *arg)
{
    tlsextctx *p = (tlsextctx *) arg;
    const char *servername = SSL_get_servername(s, TLSEXT_NAMETYPE_host_name);

    if (servername != NULL && p->biodebug != NULL) {
        const char *cp = servername;
        unsigned char uc;

        BIO_printf(p->biodebug, "Hostname in TLS extension: \"");
        while ((uc = *cp++) != 0)
            BIO_printf(p->biodebug,
                       (((uc) & ~127) == 0) && isprint(uc) ? "%c" : "\\x%02x", uc);
        BIO_printf(p->biodebug, "\"\n");
    }

    if (p->servername == NULL)
        return SSL_TLSEXT_ERR_NOACK;

    if (servername != NULL) {
        if (strcasecmp(servername, p->servername))
            return p->extension_error;
        if (ctx2 != NULL) {
            if (p->biodebug!=NULL) 
                BIO_printf(p->biodebug, "Switching server context.\n");
            SSL_set_SSL_CTX(s, ctx2);
        }
    }

    return SSL_TLSEXT_ERR_OK;
}
#endif

/* Structure passed to cert status callback */
typedef struct tlsextstatusctx_st {
    int timeout;
    /* File to load OCSP Response from (or NULL if no file) */
    char *respin;
    /* Default responder to use */
    char *host, *path, *port;
    int use_ssl;
    int verbose;
} tlsextstatusctx;

static tlsextstatusctx tlscstatp = { -1 };

#ifndef OPENSSL_NO_OCSP

/*
 * Helper function to get an OCSP_RESPONSE from a responder. This is a
 * simplified version. It examines certificates each time and makes one OCSP
 * responder query for each request. A full version would store details such as
 * the OCSP certificate IDs and minimise the number of OCSP responses by caching
 * them until they were considered "expired".
 */
static int get_ocsp_resp_from_responder(SSL *s, tlsextstatusctx *srctx,
                                        OCSP_RESPONSE **resp)
{
    char *host = NULL, *port = NULL, *path = NULL;
    int use_ssl;
    STACK_OF(OPENSSL_STRING) *aia = NULL;
    X509 *x = NULL;
    X509_STORE_CTX *inctx = NULL;
    X509_OBJECT *obj;
    OCSP_REQUEST *req = NULL;
    OCSP_CERTID *id = NULL;
    STACK_OF(X509_EXTENSION) *exts;
    int ret = SSL_TLSEXT_ERR_NOACK;
    int i;

    /* Build up OCSP query from server certificate */
    x = SSL_get_certificate(s);
    aia = X509_get1_ocsp(x);
    if (aia != NULL) {
        if (!OSSL_HTTP_parse_url(sk_OPENSSL_STRING_value(aia, 0), &use_ssl,
                                 NULL, &host, &port, NULL, &path, NULL, NULL)) {
            BIO_puts(bio_err, "cert_status: can't parse AIA URL\n");
            goto err;
        }
        if (srctx->verbose)
            BIO_printf(bio_err, "cert_status: AIA URL: %s\n",
                       sk_OPENSSL_STRING_value(aia, 0));
    } else {
        if (srctx->host == NULL) {
            BIO_puts(bio_err,
                     "cert_status: no AIA and no default responder URL\n");
            goto done;
        }
        host = srctx->host;
        path = srctx->path;
        port = srctx->port;
        use_ssl = srctx->use_ssl;
    }

    inctx = X509_STORE_CTX_new();
    if (inctx == NULL)
        goto err;
    if (!X509_STORE_CTX_init(inctx,
                             SSL_CTX_get_cert_store(SSL_get_SSL_CTX(s)),
                             NULL, NULL))
        goto err;
    obj = X509_STORE_CTX_get_obj_by_subject(inctx, X509_LU_X509,
                                            X509_get_issuer_name(x));
    if (obj == NULL) {
        BIO_puts(bio_err, "cert_status: Can't retrieve issuer certificate.\n");
        goto done;
    }
    id = OCSP_cert_to_id(NULL, x, X509_OBJECT_get0_X509(obj));
    X509_OBJECT_free(obj);
    if (id == NULL)
        goto err;
    req = OCSP_REQUEST_new();
    if (req == NULL)
        goto err;
    if (!OCSP_request_add0_id(req, id))
        goto err;
    id = NULL;
    /* Add any extensions to the request */
    SSL_get_tlsext_status_exts(s, &exts);
    for (i = 0; i < sk_X509_EXTENSION_num(exts); i++) {
        X509_EXTENSION *ext = sk_X509_EXTENSION_value(exts, i);
        if (!OCSP_REQUEST_add_ext(req, ext, -1))
            goto err;
    }
    *resp = process_responder(req, host, path, port, use_ssl, NULL,
                             srctx->timeout);
    if (*resp == NULL) {
        BIO_puts(bio_err, "cert_status: error querying responder\n");
        goto done;
    }

    ret = SSL_TLSEXT_ERR_OK;
    goto done;

 err:
    ret = SSL_TLSEXT_ERR_ALERT_FATAL;
 done:
    /*
     * If we parsed aia we need to free; otherwise they were copied and we
     * don't
     */
    if (aia != NULL) {
        OPENSSL_free(host);
        OPENSSL_free(path);
        OPENSSL_free(port);
        X509_email_free(aia);
    }
    OCSP_CERTID_free(id);
    OCSP_REQUEST_free(req);
    X509_STORE_CTX_free(inctx);
    return ret;
}

/*
 * Certificate Status callback. This is called when a client includes a
 * certificate status request extension. The response is either obtained from a
 * file, or from an OCSP responder.
 */
static int cert_status_cb(SSL *s, void *arg)
{
    tlsextstatusctx *srctx = arg;
    OCSP_RESPONSE *resp = NULL;
    unsigned char *rspder = NULL;
    int rspderlen;
    int ret = SSL_TLSEXT_ERR_ALERT_FATAL;

    if (srctx->verbose)
        BIO_puts(bio_err, "cert_status: callback called\n");

    if (srctx->respin != NULL) {
        BIO *derbio = bio_open_default(srctx->respin, 'r', FORMAT_ASN1);
        if (derbio == NULL) {
            BIO_puts(bio_err, "cert_status: Cannot open OCSP response file\n");
            goto err;
        }
        resp = d2i_OCSP_RESPONSE_bio(derbio, NULL);
        BIO_free(derbio);
        if (resp == NULL) {
            BIO_puts(bio_err, "cert_status: Error reading OCSP response\n");
            goto err;
        }
    } else {
        ret = get_ocsp_resp_from_responder(s, srctx, &resp);
        if (ret != SSL_TLSEXT_ERR_OK)
            goto err;
    }

    rspderlen = i2d_OCSP_RESPONSE(resp, &rspder);
    if (rspderlen <= 0)
        goto err;

    SSL_set_tlsext_status_ocsp_resp(s, rspder, rspderlen);
    if (srctx->verbose) {
        BIO_puts(bio_err, "cert_status: ocsp response sent:\n");
        OCSP_RESPONSE_print(bio_err, resp, 2);
    }

    ret = SSL_TLSEXT_ERR_OK;

 err:
    if (ret != SSL_TLSEXT_ERR_OK)
        ERR_print_errors(bio_err);

    OCSP_RESPONSE_free(resp);

    return ret;
}
#endif

#ifndef OPENSSL_NO_NEXTPROTONEG
/* This is the context that we pass to next_proto_cb */
typedef struct tlsextnextprotoctx_st {
    unsigned char *data;
    size_t len;
} tlsextnextprotoctx;

static int next_proto_cb(SSL *s, const unsigned char **data,
                         unsigned int *len, void *arg)
{
    tlsextnextprotoctx *next_proto = arg;

    *data = next_proto->data;
    *len = next_proto->len;

    return SSL_TLSEXT_ERR_OK;
}
#endif                         /* ndef OPENSSL_NO_NEXTPROTONEG */

/* This the context that we pass to alpn_cb */
typedef struct tlsextalpnctx_st {
    unsigned char *data;
    size_t len;
} tlsextalpnctx;

static int alpn_cb(SSL *s, const unsigned char **out, unsigned char *outlen,
                   const unsigned char *in, unsigned int inlen, void *arg)
{
    tlsextalpnctx *alpn_ctx = arg;

    if (!s_quiet) {
        /* We can assume that |in| is syntactically valid. */
        unsigned int i;
        BIO_printf(bio_s_out, "ALPN protocols advertised by the client: ");
        for (i = 0; i < inlen;) {
            if (i)
                BIO_write(bio_s_out, ", ", 2);
            BIO_write(bio_s_out, &in[i + 1], in[i]);
            i += in[i] + 1;
        }
        BIO_write(bio_s_out, "\n", 1);
    }

    if (SSL_select_next_proto
        ((unsigned char **)out, outlen, alpn_ctx->data, alpn_ctx->len, in,
         inlen) != OPENSSL_NPN_NEGOTIATED) {
        return SSL_TLSEXT_ERR_ALERT_FATAL;
    }

    if (!s_quiet) {
        BIO_printf(bio_s_out, "ALPN protocols selected: ");
        BIO_write(bio_s_out, *out, *outlen);
        BIO_write(bio_s_out, "\n", 1);
    }

    return SSL_TLSEXT_ERR_OK;
}

static int not_resumable_sess_cb(SSL *s, int is_forward_secure)
{
    /* disable resumption for sessions with forward secure ciphers */
    return is_forward_secure;
}

typedef enum OPTION_choice {
    OPT_ERR = -1, OPT_EOF = 0, OPT_HELP, OPT_ENGINE,
    OPT_4, OPT_6, OPT_ACCEPT, OPT_PORT, OPT_UNIX, OPT_UNLINK, OPT_NACCEPT,
    OPT_VERIFY, OPT_NAMEOPT, OPT_UPPER_V_VERIFY, OPT_CONTEXT, OPT_CERT, OPT_CRL,
    OPT_CRL_DOWNLOAD, OPT_SERVERINFO, OPT_CERTFORM, OPT_KEY, OPT_KEYFORM,
    OPT_PASS, OPT_CERT_CHAIN, OPT_DHPARAM, OPT_DCERTFORM, OPT_DCERT,
    OPT_DKEYFORM, OPT_DPASS, OPT_DKEY, OPT_DCERT_CHAIN, OPT_NOCERT,
    OPT_CAPATH, OPT_NOCAPATH, OPT_CHAINCAPATH, OPT_VERIFYCAPATH, OPT_NO_CACHE,
    OPT_EXT_CACHE, OPT_CRLFORM, OPT_VERIFY_RET_ERROR, OPT_VERIFY_QUIET,
    OPT_BUILD_CHAIN, OPT_CAFILE, OPT_NOCAFILE, OPT_CHAINCAFILE,
    OPT_VERIFYCAFILE,
    OPT_CASTORE, OPT_NOCASTORE, OPT_CHAINCASTORE, OPT_VERIFYCASTORE,
    OPT_NBIO, OPT_NBIO_TEST, OPT_IGN_EOF, OPT_NO_IGN_EOF,
    OPT_DEBUG, OPT_TLSEXTDEBUG, OPT_STATUS, OPT_STATUS_VERBOSE,
    OPT_STATUS_TIMEOUT, OPT_STATUS_URL, OPT_STATUS_FILE, OPT_MSG, OPT_MSGFILE,
    OPT_TRACE, OPT_SECURITY_DEBUG, OPT_SECURITY_DEBUG_VERBOSE, OPT_STATE,
    OPT_CRLF, OPT_QUIET, OPT_BRIEF, OPT_NO_DHE,
    OPT_NO_RESUME_EPHEMERAL, OPT_PSK_IDENTITY, OPT_PSK_HINT, OPT_PSK,
    OPT_PSK_SESS, OPT_SRPVFILE, OPT_SRPUSERSEED, OPT_REV, OPT_WWW,
    OPT_UPPER_WWW, OPT_HTTP, OPT_ASYNC, OPT_SSL_CONFIG,
    OPT_MAX_SEND_FRAG, OPT_SPLIT_SEND_FRAG, OPT_MAX_PIPELINES, OPT_READ_BUF,
    OPT_SSL3, OPT_TLS1_3, OPT_TLS1_2, OPT_TLS1_1, OPT_TLS1, OPT_DTLS, OPT_DTLS1,
    OPT_DTLS1_2, OPT_SCTP, OPT_TIMEOUT, OPT_MTU, OPT_LISTEN, OPT_STATELESS,
    OPT_ID_PREFIX, OPT_SERVERNAME, OPT_SERVERNAME_FATAL,
    OPT_CERT2, OPT_KEY2, OPT_NEXTPROTONEG, OPT_ALPN, OPT_SENDFILE,
    OPT_SRTP_PROFILES, OPT_KEYMATEXPORT, OPT_KEYMATEXPORTLEN,
    OPT_KEYLOG_FILE, OPT_MAX_EARLY, OPT_RECV_MAX_EARLY, OPT_EARLY_DATA,
    OPT_S_NUM_TICKETS, OPT_ANTI_REPLAY, OPT_NO_ANTI_REPLAY, OPT_SCTP_LABEL_BUG,
<<<<<<< HEAD
#ifndef OPENSSL_NO_ESNI
    OPT_ESNIKEY, OPT_ESNIPRIV, OPT_ESNIPUB, OPT_ESNIDIR, OPT_ESNISPECIFICPAD, OPT_ESNI_HARDFAIL,
    OPT_ESNI_TRIALDECRYPT,
#endif
#ifndef OPENSSL_NO_ECH
    OPT_ECHCONFIG, OPT_ECHDIR, OPT_ECHSPECIFICPAD, OPT_ECH_HARDFAIL,
    OPT_ECH_TRIALDECRYPT,
#endif
    OPT_HTTP_SERVER_BINMODE,
=======
    OPT_HTTP_SERVER_BINMODE, OPT_NOCANAMES, OPT_IGNORE_UNEXPECTED_EOF,
>>>>>>> 33ac7b32
    OPT_R_ENUM,
    OPT_S_ENUM,
    OPT_V_ENUM,
    OPT_X_ENUM,
    OPT_PROV_ENUM
} OPTION_CHOICE;

const OPTIONS s_server_options[] = {
    OPT_SECTION("General"),
    {"help", OPT_HELP, '-', "Display this summary"},
    {"ssl_config", OPT_SSL_CONFIG, 's',
     "Configure SSL_CTX using the configuration 'val'"},
#ifndef OPENSSL_NO_SSL_TRACE
    {"trace", OPT_TRACE, '-', "trace protocol messages"},
#endif
#ifndef OPENSSL_NO_ENGINE
    {"engine", OPT_ENGINE, 's', "Use engine, possibly a hardware device"},
#endif

    OPT_SECTION("Network"),
    {"port", OPT_PORT, 'p',
     "TCP/IP port to listen on for connections (default is " PORT ")"},
    {"accept", OPT_ACCEPT, 's',
     "TCP/IP optional host and port to listen on for connections (default is *:" PORT ")"},
#ifdef AF_UNIX
    {"unix", OPT_UNIX, 's', "Unix domain socket to accept on"},
    {"unlink", OPT_UNLINK, '-', "For -unix, unlink existing socket first"},
#endif
    {"4", OPT_4, '-', "Use IPv4 only"},
    {"6", OPT_6, '-', "Use IPv6 only"},

    OPT_SECTION("Identity"),
    {"context", OPT_CONTEXT, 's', "Set session ID context"},
    {"CAfile", OPT_CAFILE, '<', "PEM format file of CA's"},
    {"CApath", OPT_CAPATH, '/', "PEM format directory of CA's"},
    {"CAstore", OPT_CASTORE, ':', "URI to store of CA's"},
    {"no-CAfile", OPT_NOCAFILE, '-',
     "Do not load the default certificates file"},
    {"no-CApath", OPT_NOCAPATH, '-',
     "Do not load certificates from the default certificates directory"},
    {"no-CAstore", OPT_NOCASTORE, '-',
     "Do not load certificates from the default certificates store URI"},
    {"nocert", OPT_NOCERT, '-', "Don't use any certificates (Anon-DH)"},
    {"verify", OPT_VERIFY, 'n', "Turn on peer certificate verification"},
    {"Verify", OPT_UPPER_V_VERIFY, 'n',
     "Turn on peer certificate verification, must have a cert"},
    {"nameopt", OPT_NAMEOPT, 's', "Certificate subject/issuer name printing options"},
    {"cert", OPT_CERT, '<', "Server certificate file to use; default " TEST_CERT},
    {"cert2", OPT_CERT2, '<',
     "Certificate file to use for servername; default " TEST_CERT2},
    {"certform", OPT_CERTFORM, 'F',
     "Server certificate file format (PEM/DER/P12); has no effect"},
    {"cert_chain", OPT_CERT_CHAIN, '<',
     "Server certificate chain file in PEM format"},
    {"build_chain", OPT_BUILD_CHAIN, '-', "Build server certificate chain"},
    {"serverinfo", OPT_SERVERINFO, 's',
     "PEM serverinfo file for certificate"},
    {"key", OPT_KEY, 's',
     "Private key file to use; default is -cert file or else" TEST_CERT},
    {"key2", OPT_KEY2, '<',
     "-Private Key file to use for servername if not in -cert2"},
    {"keyform", OPT_KEYFORM, 'f', "Key format (ENGINE, other values ignored)"},
    {"pass", OPT_PASS, 's', "Private key and cert file pass phrase source"},
    {"dcert", OPT_DCERT, '<',
     "Second server certificate file to use (usually for DSA)"},
    {"dcertform", OPT_DCERTFORM, 'F',
     "Second server certificate file format (PEM/DER/P12); has no effect"},
    {"dcert_chain", OPT_DCERT_CHAIN, '<',
     "second server certificate chain file in PEM format"},
    {"dkey", OPT_DKEY, '<',
     "Second private key file to use (usually for DSA)"},
    {"dkeyform", OPT_DKEYFORM, 'F',
     "Second key file format (ENGINE, other values ignored)"},
    {"dpass", OPT_DPASS, 's',
     "Second private key and cert file pass phrase source"},
    {"dhparam", OPT_DHPARAM, '<', "DH parameters file to use"},
    {"servername", OPT_SERVERNAME, 's',
     "Servername for HostName TLS extension"},
    {"servername_fatal", OPT_SERVERNAME_FATAL, '-',
     "mismatch send fatal alert (default warning alert)"},
    {"nbio_test", OPT_NBIO_TEST, '-', "Test with the non-blocking test bio"},
    {"crlf", OPT_CRLF, '-', "Convert LF from terminal into CRLF"},
    {"quiet", OPT_QUIET, '-', "No server output"},
    {"no_resume_ephemeral", OPT_NO_RESUME_EPHEMERAL, '-',
     "Disable caching and tickets if ephemeral (EC)DH is used"},
    {"www", OPT_WWW, '-', "Respond to a 'GET /' with a status page"},
    {"WWW", OPT_UPPER_WWW, '-', "Respond to a 'GET with the file ./path"},
    {"ignore_unexpected_eof", OPT_IGNORE_UNEXPECTED_EOF, '-',
     "Do not treat lack of close_notify from a peer as an error"},
    {"tlsextdebug", OPT_TLSEXTDEBUG, '-',
     "Hex dump of all TLS extensions received"},
    {"HTTP", OPT_HTTP, '-', "Like -WWW but ./path includes HTTP headers"},
    {"id_prefix", OPT_ID_PREFIX, 's',
     "Generate SSL/TLS session IDs prefixed by arg"},
    {"keymatexport", OPT_KEYMATEXPORT, 's',
     "Export keying material using label"},
    {"keymatexportlen", OPT_KEYMATEXPORTLEN, 'p',
     "Export len bytes of keying material; default 20"},
    {"CRL", OPT_CRL, '<', "CRL file to use"},
    {"CRLform", OPT_CRLFORM, 'F', "CRL file format (PEM or DER); default PEM"},
    {"crl_download", OPT_CRL_DOWNLOAD, '-',
     "Download CRLs from distribution points in certificate CDP entries"},
    {"chainCAfile", OPT_CHAINCAFILE, '<',
     "CA file for certificate chain (PEM format)"},
    {"chainCApath", OPT_CHAINCAPATH, '/',
     "use dir as certificate store path to build CA certificate chain"},
    {"chainCAstore", OPT_CHAINCASTORE, ':',
     "use URI as certificate store to build CA certificate chain"},
    {"verifyCAfile", OPT_VERIFYCAFILE, '<',
     "CA file for certificate verification (PEM format)"},
    {"verifyCApath", OPT_VERIFYCAPATH, '/',
     "use dir as certificate store path to verify CA certificate"},
    {"verifyCAstore", OPT_VERIFYCASTORE, ':',
     "use URI as certificate store to verify CA certificate"},
    {"no_cache", OPT_NO_CACHE, '-', "Disable session cache"},
    {"ext_cache", OPT_EXT_CACHE, '-',
     "Disable internal cache, setup and use external cache"},
    {"verify_return_error", OPT_VERIFY_RET_ERROR, '-',
     "Close connection on verification error"},
    {"verify_quiet", OPT_VERIFY_QUIET, '-',
     "No verify output except verify errors"},
    {"ign_eof", OPT_IGN_EOF, '-', "ignore input eof (default when -quiet)"},
    {"no_ign_eof", OPT_NO_IGN_EOF, '-', "Do not ignore input eof"},

#ifndef OPENSSL_NO_OCSP
    OPT_SECTION("OCSP"),
    {"status", OPT_STATUS, '-', "Request certificate status from server"},
    {"status_verbose", OPT_STATUS_VERBOSE, '-',
     "Print more output in certificate status callback"},
    {"status_timeout", OPT_STATUS_TIMEOUT, 'n',
     "Status request responder timeout"},
    {"status_url", OPT_STATUS_URL, 's', "Status request fallback URL"},
    {"status_file", OPT_STATUS_FILE, '<',
     "File containing DER encoded OCSP Response"},
#endif

    OPT_SECTION("Debug"),
    {"security_debug", OPT_SECURITY_DEBUG, '-',
     "Print output from SSL/TLS security framework"},
    {"security_debug_verbose", OPT_SECURITY_DEBUG_VERBOSE, '-',
     "Print more output from SSL/TLS security framework"},
    {"brief", OPT_BRIEF, '-',
     "Restrict output to brief summary of connection parameters"},
    {"rev", OPT_REV, '-',
     "act as a simple test server which just sends back with the received text reversed"},
    {"debug", OPT_DEBUG, '-', "Print more output"},
    {"msg", OPT_MSG, '-', "Show protocol messages"},
    {"msgfile", OPT_MSGFILE, '>',
     "File to send output of -msg or -trace, instead of stdout"},
    {"state", OPT_STATE, '-', "Print the SSL states"},
    {"async", OPT_ASYNC, '-', "Operate in asynchronous mode"},
    {"max_pipelines", OPT_MAX_PIPELINES, 'p',
     "Maximum number of encrypt/decrypt pipelines to be used"},
    {"naccept", OPT_NACCEPT, 'p', "Terminate after #num connections"},
    {"keylogfile", OPT_KEYLOG_FILE, '>', "Write TLS secrets to file"},

    OPT_SECTION("Network"),
    {"nbio", OPT_NBIO, '-', "Use non-blocking IO"},
    {"timeout", OPT_TIMEOUT, '-', "Enable timeouts"},
    {"mtu", OPT_MTU, 'p', "Set link layer MTU"},
    {"read_buf", OPT_READ_BUF, 'p',
     "Default read buffer size to be used for connections"},
    {"split_send_frag", OPT_SPLIT_SEND_FRAG, 'p',
     "Size used to split data for encrypt pipelines"},
    {"max_send_frag", OPT_MAX_SEND_FRAG, 'p', "Maximum Size of send frames "},

    OPT_SECTION("Server identity"),
    {"psk_identity", OPT_PSK_IDENTITY, 's', "PSK identity to expect"},
#ifndef OPENSSL_NO_PSK
    {"psk_hint", OPT_PSK_HINT, 's', "PSK identity hint to use"},
#endif
    {"psk", OPT_PSK, 's', "PSK in hex (without 0x)"},
    {"psk_session", OPT_PSK_SESS, '<', "File to read PSK SSL session from"},
#ifndef OPENSSL_NO_SRP
    {"srpvfile", OPT_SRPVFILE, '<', "(deprecated) The verifier file for SRP"},
    {"srpuserseed", OPT_SRPUSERSEED, 's',
     "(deprecated) A seed string for a default user salt"},
#endif

    OPT_SECTION("Protocol and version"),
    {"max_early_data", OPT_MAX_EARLY, 'n',
     "The maximum number of bytes of early data as advertised in tickets"},
    {"recv_max_early_data", OPT_RECV_MAX_EARLY, 'n',
     "The maximum number of bytes of early data (hard limit)"},
    {"early_data", OPT_EARLY_DATA, '-', "Attempt to read early data"},
    {"num_tickets", OPT_S_NUM_TICKETS, 'n',
     "The number of TLSv1.3 session tickets that a server will automatically issue" },
    {"anti_replay", OPT_ANTI_REPLAY, '-', "Switch on anti-replay protection (default)"},
    {"no_anti_replay", OPT_NO_ANTI_REPLAY, '-', "Switch off anti-replay protection"},
    {"http_server_binmode", OPT_HTTP_SERVER_BINMODE, '-', "opening files in binary mode when acting as http server (-WWW and -HTTP)"},
    {"no_ca_names", OPT_NOCANAMES, '-',
     "Disable TLS Extension CA Names"},
    {"stateless", OPT_STATELESS, '-', "Require TLSv1.3 cookies"},
#ifndef OPENSSL_NO_SSL3
    {"ssl3", OPT_SSL3, '-', "Just talk SSLv3"},
#endif
#ifndef OPENSSL_NO_TLS1
    {"tls1", OPT_TLS1, '-', "Just talk TLSv1"},
#endif
#ifndef OPENSSL_NO_TLS1_1
    {"tls1_1", OPT_TLS1_1, '-', "Just talk TLSv1.1"},
#endif
#ifndef OPENSSL_NO_TLS1_2
    {"tls1_2", OPT_TLS1_2, '-', "just talk TLSv1.2"},
#endif
#ifndef OPENSSL_NO_TLS1_3
    {"tls1_3", OPT_TLS1_3, '-', "just talk TLSv1.3"},
#endif
#ifndef OPENSSL_NO_DTLS
    {"dtls", OPT_DTLS, '-', "Use any DTLS version"},
    {"listen", OPT_LISTEN, '-',
     "Listen for a DTLS ClientHello with a cookie and then connect"},
#endif
#ifndef OPENSSL_NO_DTLS1
    {"dtls1", OPT_DTLS1, '-', "Just talk DTLSv1"},
#endif
#ifndef OPENSSL_NO_DTLS1_2
    {"dtls1_2", OPT_DTLS1_2, '-', "Just talk DTLSv1.2"},
#endif
#ifndef OPENSSL_NO_SCTP
    {"sctp", OPT_SCTP, '-', "Use SCTP"},
    {"sctp_label_bug", OPT_SCTP_LABEL_BUG, '-', "Enable SCTP label length bug"},
#endif
#ifndef OPENSSL_NO_SRTP
    {"use_srtp", OPT_SRTP_PROFILES, 's',
     "Offer SRTP key management with a colon-separated profile list"},
#endif
    {"no_dhe", OPT_NO_DHE, '-', "Disable ephemeral DH"},
#ifndef OPENSSL_NO_NEXTPROTONEG
    {"nextprotoneg", OPT_NEXTPROTONEG, 's',
     "Set the advertised protocols for the NPN extension (comma-separated list)"},
#endif
    {"alpn", OPT_ALPN, 's',
     "Set the advertised protocols for the ALPN extension (comma-separated list)"},
<<<<<<< HEAD
#ifndef OPENSSL_NO_ESNI
    {"esnikey", OPT_ESNIKEY, 's', "Load ESNI key pair"},
    {"esnipriv", OPT_ESNIPRIV, 's', "Load ESNI private key"},
    {"esnipub", OPT_ESNIPUB, 's', "Load ESNI public key"},
    {"esnidir", OPT_ESNIDIR, 's', "ESNI information directory"},
    {"esnispecificpad", OPT_ESNISPECIFICPAD, '-', "Do specific padding of Certificate/CertificateVerify (instead of general padding all)"},
    {"esnihardfail", OPT_ESNI_HARDFAIL, '-', "Fail connection if ESNI decryption fails (default is to serve SNI/COVER site if ESNI fails due to GREASE"},
    {"esnitrialdecrypt", OPT_ESNI_TRIALDECRYPT, '-', "Attepmt trial decryption with all loaded keys even if ESNI record_digest matching fails"},
#endif
#ifndef OPENSSL_NO_ECH
    {"echkey", OPT_ECHCONFIG, 's', "Load ECH key pair"},
    {"echdir", OPT_ECHDIR, 's', "ECH information directory"},
    {"echspecificpad", OPT_ECHSPECIFICPAD, '-', "Do specific padding of Certificate/CertificateVerify (instead of general padding all)"},
    {"echhardfail", OPT_ECH_HARDFAIL, '-', "Fail connection if ESNI decryption fails (default is to serve SNI/COVER site if ESNI fails due to GREASE"},
    {"echtrialdecrypt", OPT_ECH_TRIALDECRYPT, '-', "Attepmt trial decryption with all loaded keys even if ESNI record_digest matching fails"},
#endif
=======
#ifndef OPENSSL_NO_KTLS
    {"sendfile", OPT_SENDFILE, '-', "Use sendfile to response file with -WWW"},
#endif

>>>>>>> 33ac7b32
    OPT_R_OPTIONS,
    OPT_S_OPTIONS,
    OPT_V_OPTIONS,
    OPT_X_OPTIONS,
    OPT_PROV_OPTIONS,
    {NULL}
};

#define IS_PROT_FLAG(o) \
 (o == OPT_SSL3 || o == OPT_TLS1 || o == OPT_TLS1_1 || o == OPT_TLS1_2 \
  || o == OPT_TLS1_3 || o == OPT_DTLS || o == OPT_DTLS1 || o == OPT_DTLS1_2)

int s_server_main(int argc, char *argv[])
{
    ENGINE *engine = NULL;
    EVP_PKEY *s_key = NULL, *s_dkey = NULL;
    SSL_CONF_CTX *cctx = NULL;
    const SSL_METHOD *meth = TLS_server_method();
    SSL_EXCERT *exc = NULL;
    STACK_OF(OPENSSL_STRING) *ssl_args = NULL;
    STACK_OF(X509) *s_chain = NULL, *s_dchain = NULL;
    STACK_OF(X509_CRL) *crls = NULL;
    X509 *s_cert = NULL, *s_dcert = NULL;
    X509_VERIFY_PARAM *vpm = NULL;
    const char *CApath = NULL, *CAfile = NULL, *CAstore = NULL;
    const char *chCApath = NULL, *chCAfile = NULL, *chCAstore = NULL;
    char *dpassarg = NULL, *dpass = NULL;
    char *passarg = NULL, *pass = NULL;
    char *vfyCApath = NULL, *vfyCAfile = NULL, *vfyCAstore = NULL;
    char *crl_file = NULL, *prog;
#ifdef AF_UNIX
    int unlink_unix_path = 0;
#endif
    do_server_cb server_cb;
    int vpmtouched = 0, build_chain = 0, no_cache = 0, ext_cache = 0;
    char *dhfile = NULL;
    int no_dhe = 0;
    int nocert = 0, ret = 1;
    int noCApath = 0, noCAfile = 0, noCAstore = 0;
    int s_cert_format = FORMAT_PEM, s_key_format = FORMAT_PEM;
    int s_dcert_format = FORMAT_PEM, s_dkey_format = FORMAT_PEM;
    int rev = 0, naccept = -1, sdebug = 0;
    int socket_family = AF_UNSPEC, socket_type = SOCK_STREAM, protocol = 0;
    int state = 0, crl_format = FORMAT_PEM, crl_download = 0;
    char *host = NULL;
    char *port = OPENSSL_strdup(PORT);
    unsigned char *context = NULL;
    OPTION_CHOICE o;
    EVP_PKEY *s_key2 = NULL;
    X509 *s_cert2 = NULL;
#if !defined(OPENSSL_NO_ESNI) && !defined(OPENSSL_NO_ECH)
    tlsextctx tlsextcbp = { NULL, NULL, SSL_TLSEXT_ERR_ALERT_WARNING, NULL };
#else
    tlsextctx tlsextcbp = { NULL, NULL, SSL_TLSEXT_ERR_ALERT_WARNING };
#endif
    const char *ssl_config = NULL;
    int read_buf_len = 0;
#ifndef OPENSSL_NO_NEXTPROTONEG
    const char *next_proto_neg_in = NULL;
    tlsextnextprotoctx next_proto = { NULL, 0 };
#endif
    const char *alpn_in = NULL;
    tlsextalpnctx alpn_ctx = { NULL, 0 };
#ifndef OPENSSL_NO_PSK
    /* by default do not send a PSK identity hint */
    char *psk_identity_hint = NULL;
#endif
    char *p;
#ifndef OPENSSL_NO_SRP
    char *srpuserseed = NULL;
    char *srp_verifier_file = NULL;
#endif
#ifndef OPENSSL_NO_SRTP
    char *srtp_profiles = NULL;
#endif
    int min_version = 0, max_version = 0, prot_opt = 0, no_prot_opt = 0;
    int s_server_verify = SSL_VERIFY_NONE;
    int s_server_session_id_context = 1; /* anything will do */
    const char *s_cert_file = TEST_CERT, *s_key_file = NULL, *s_chain_file = NULL;
    const char *s_cert_file2 = TEST_CERT2, *s_key_file2 = NULL;
    char *s_dcert_file = NULL, *s_dkey_file = NULL, *s_dchain_file = NULL;
#ifndef OPENSSL_NO_OCSP
    int s_tlsextstatus = 0;
#endif
    int no_resume_ephemeral = 0;
    unsigned int max_send_fragment = 0;
    unsigned int split_send_fragment = 0, max_pipelines = 0;
    const char *s_serverinfo_file = NULL;
    const char *keylog_file = NULL;
    int max_early_data = -1, recv_max_early_data = -1;
    char *psksessf = NULL;
<<<<<<< HEAD
#ifndef OPENSSL_NO_ESNI
    char *esnikeyfile = NULL; 
    char *esniprivkeyfile = NULL; 
    char *esnipubfile = NULL;
    char *esnidir=NULL;
    int esnispecificpad=0; ///< we default to generally padding to 512 octet multiples
    int esnihardfail=0; ///< whether we fail if ESNI does or fall back to trying to serve COVER
    int esnitrialdecrypt=0; ///< whether we attempt trial decryptions if record_digest mismatch
#endif
#ifndef OPENSSL_NO_ECH
    char *echkeyfile = NULL; 
    char *echdir=NULL;
    int echspecificpad=0; ///< we default to generally padding to 512 octet multiples
    int echhardfail=0; ///< whether we fail if ECH does or fall back to trying to serve COVER
    int echtrialdecrypt=0; ///< whether we attempt trial decryptions if record_digest mismatch
#endif

=======
    int no_ca_names = 0;
>>>>>>> 33ac7b32
#ifndef OPENSSL_NO_SCTP
    int sctp_label_bug = 0;
#endif
    int ignore_unexpected_eof = 0;

    /* Init of few remaining global variables */
    local_argc = argc;
    local_argv = argv;

    ctx = ctx2 = NULL;
    s_nbio = s_nbio_test = 0;
    www = 0;
    bio_s_out = NULL;
    s_debug = 0;
    s_msg = 0;
    s_quiet = 0;
    s_brief = 0;
    async = 0;
    use_sendfile = 0;

    cctx = SSL_CONF_CTX_new();
    vpm = X509_VERIFY_PARAM_new();
    if (cctx == NULL || vpm == NULL)
        goto end;
    SSL_CONF_CTX_set_flags(cctx,
                           SSL_CONF_FLAG_SERVER | SSL_CONF_FLAG_CMDLINE);

    prog = opt_init(argc, argv, s_server_options);
    while ((o = opt_next()) != OPT_EOF) {
        if (IS_PROT_FLAG(o) && ++prot_opt > 1) {
            BIO_printf(bio_err, "Cannot supply multiple protocol flags\n");
            goto end;
        }
        if (IS_NO_PROT_FLAG(o))
            no_prot_opt++;
        if (prot_opt == 1 && no_prot_opt) {
            BIO_printf(bio_err,
                       "Cannot supply both a protocol flag and '-no_<prot>'\n");
            goto end;
        }
        switch (o) {
        case OPT_EOF:
        case OPT_ERR:
 opthelp:
            BIO_printf(bio_err, "%s: Use -help for summary.\n", prog);
            goto end;
        case OPT_HELP:
            opt_help(s_server_options);
            ret = 0;
            goto end;

        case OPT_4:
#ifdef AF_UNIX
            if (socket_family == AF_UNIX) {
                OPENSSL_free(host); host = NULL;
                OPENSSL_free(port); port = NULL;
            }
#endif
            socket_family = AF_INET;
            break;
        case OPT_6:
            if (1) {
#ifdef AF_INET6
#ifdef AF_UNIX
                if (socket_family == AF_UNIX) {
                    OPENSSL_free(host); host = NULL;
                    OPENSSL_free(port); port = NULL;
                }
#endif
                socket_family = AF_INET6;
            } else {
#endif
                BIO_printf(bio_err, "%s: IPv6 domain sockets unsupported\n", prog);
                goto end;
            }
            break;
        case OPT_PORT:
#ifdef AF_UNIX
            if (socket_family == AF_UNIX) {
                socket_family = AF_UNSPEC;
            }
#endif
            OPENSSL_free(port); port = NULL;
            OPENSSL_free(host); host = NULL;
            if (BIO_parse_hostserv(opt_arg(), NULL, &port, BIO_PARSE_PRIO_SERV) < 1) {
                BIO_printf(bio_err,
                           "%s: -port argument malformed or ambiguous\n",
                           port);
                goto end;
            }
            break;
        case OPT_ACCEPT:
#ifdef AF_UNIX
            if (socket_family == AF_UNIX) {
                socket_family = AF_UNSPEC;
            }
#endif
            OPENSSL_free(port); port = NULL;
            OPENSSL_free(host); host = NULL;
            if (BIO_parse_hostserv(opt_arg(), &host, &port, BIO_PARSE_PRIO_SERV) < 1) {
                BIO_printf(bio_err,
                           "%s: -accept argument malformed or ambiguous\n",
                           port);
                goto end;
            }
            break;
#ifdef AF_UNIX
        case OPT_UNIX:
            socket_family = AF_UNIX;
            OPENSSL_free(host); host = OPENSSL_strdup(opt_arg());
            OPENSSL_free(port); port = NULL;
            break;
        case OPT_UNLINK:
            unlink_unix_path = 1;
            break;
#endif
        case OPT_NACCEPT:
            naccept = atol(opt_arg());
            break;
        case OPT_VERIFY:
            s_server_verify = SSL_VERIFY_PEER | SSL_VERIFY_CLIENT_ONCE;
            verify_args.depth = atoi(opt_arg());
            if (!s_quiet)
                BIO_printf(bio_err, "verify depth is %d\n", verify_args.depth);
            break;
        case OPT_UPPER_V_VERIFY:
            s_server_verify =
                SSL_VERIFY_PEER | SSL_VERIFY_FAIL_IF_NO_PEER_CERT |
                SSL_VERIFY_CLIENT_ONCE;
            verify_args.depth = atoi(opt_arg());
            if (!s_quiet)
                BIO_printf(bio_err,
                           "verify depth is %d, must return a certificate\n",
                           verify_args.depth);
            break;
        case OPT_CONTEXT:
            context = (unsigned char *)opt_arg();
            break;
        case OPT_CERT:
            s_cert_file = opt_arg();
            break;
        case OPT_NAMEOPT:
            if (!set_nameopt(opt_arg()))
                goto end;
            break;
        case OPT_CRL:
            crl_file = opt_arg();
            break;
        case OPT_CRL_DOWNLOAD:
            crl_download = 1;
            break;
        case OPT_SERVERINFO:
            s_serverinfo_file = opt_arg();
            break;
        case OPT_CERTFORM:
            if (!opt_format(opt_arg(), OPT_FMT_ANY, &s_cert_format))
                goto opthelp;
            break;
        case OPT_KEY:
            s_key_file = opt_arg();
            break;
        case OPT_KEYFORM:
            if (!opt_format(opt_arg(), OPT_FMT_ANY, &s_key_format))
                goto opthelp;
            break;
        case OPT_PASS:
            passarg = opt_arg();
            break;
        case OPT_CERT_CHAIN:
            s_chain_file = opt_arg();
            break;
        case OPT_DHPARAM:
            dhfile = opt_arg();
            break;
        case OPT_DCERTFORM:
            if (!opt_format(opt_arg(), OPT_FMT_ANY, &s_dcert_format))
                goto opthelp;
            break;
        case OPT_DCERT:
            s_dcert_file = opt_arg();
            break;
        case OPT_DKEYFORM:
            if (!opt_format(opt_arg(), OPT_FMT_ANY, &s_dkey_format))
                goto opthelp;
            break;
        case OPT_DPASS:
            dpassarg = opt_arg();
            break;
        case OPT_DKEY:
            s_dkey_file = opt_arg();
            break;
        case OPT_DCERT_CHAIN:
            s_dchain_file = opt_arg();
            break;
        case OPT_NOCERT:
            nocert = 1;
            break;
        case OPT_CAPATH:
            CApath = opt_arg();
            break;
        case OPT_NOCAPATH:
            noCApath = 1;
            break;
        case OPT_CHAINCAPATH:
            chCApath = opt_arg();
            break;
        case OPT_VERIFYCAPATH:
            vfyCApath = opt_arg();
            break;
        case OPT_CASTORE:
            CAstore = opt_arg();
            break;
        case OPT_NOCASTORE:
            noCAstore = 1;
            break;
        case OPT_CHAINCASTORE:
            chCAstore = opt_arg();
            break;
        case OPT_VERIFYCASTORE:
            vfyCAstore = opt_arg();
            break;
        case OPT_NO_CACHE:
            no_cache = 1;
            break;
        case OPT_EXT_CACHE:
            ext_cache = 1;
            break;
        case OPT_CRLFORM:
            if (!opt_format(opt_arg(), OPT_FMT_PEMDER, &crl_format))
                goto opthelp;
            break;
        case OPT_S_CASES:
        case OPT_S_NUM_TICKETS:
        case OPT_ANTI_REPLAY:
        case OPT_NO_ANTI_REPLAY:
            if (ssl_args == NULL)
                ssl_args = sk_OPENSSL_STRING_new_null();
            if (ssl_args == NULL
                || !sk_OPENSSL_STRING_push(ssl_args, opt_flag())
                || !sk_OPENSSL_STRING_push(ssl_args, opt_arg())) {
                BIO_printf(bio_err, "%s: Memory allocation failure\n", prog);
                goto end;
            }
            break;
        case OPT_V_CASES:
            if (!opt_verify(o, vpm))
                goto end;
            vpmtouched++;
            break;
        case OPT_X_CASES:
            if (!args_excert(o, &exc))
                goto end;
            break;
        case OPT_VERIFY_RET_ERROR:
            verify_args.return_error = 1;
            break;
        case OPT_VERIFY_QUIET:
            verify_args.quiet = 1;
            break;
        case OPT_BUILD_CHAIN:
            build_chain = 1;
            break;
        case OPT_CAFILE:
            CAfile = opt_arg();
            break;
        case OPT_NOCAFILE:
            noCAfile = 1;
            break;
        case OPT_CHAINCAFILE:
            chCAfile = opt_arg();
            break;
        case OPT_VERIFYCAFILE:
            vfyCAfile = opt_arg();
            break;
        case OPT_NBIO:
            s_nbio = 1;
            break;
        case OPT_NBIO_TEST:
            s_nbio = s_nbio_test = 1;
            break;
        case OPT_IGN_EOF:
            s_ign_eof = 1;
            break;
        case OPT_NO_IGN_EOF:
            s_ign_eof = 0;
            break;
        case OPT_DEBUG:
            s_debug = 1;
            break;
        case OPT_TLSEXTDEBUG:
            s_tlsextdebug = 1;
            break;
        case OPT_STATUS:
#ifndef OPENSSL_NO_OCSP
            s_tlsextstatus = 1;
#endif
            break;
        case OPT_STATUS_VERBOSE:
#ifndef OPENSSL_NO_OCSP
            s_tlsextstatus = tlscstatp.verbose = 1;
#endif
            break;
        case OPT_STATUS_TIMEOUT:
#ifndef OPENSSL_NO_OCSP
            s_tlsextstatus = 1;
            tlscstatp.timeout = atoi(opt_arg());
#endif
            break;
        case OPT_STATUS_URL:
#ifndef OPENSSL_NO_OCSP
            s_tlsextstatus = 1;
            if (!OSSL_HTTP_parse_url(opt_arg(), &tlscstatp.use_ssl, NULL,
                                     &tlscstatp.host, &tlscstatp.port, NULL,
                                     &tlscstatp.path, NULL, NULL)) {
                BIO_printf(bio_err, "Error parsing -status_url argument\n");
                goto end;
            }
#endif
            break;
        case OPT_STATUS_FILE:
#ifndef OPENSSL_NO_OCSP
            s_tlsextstatus = 1;
            tlscstatp.respin = opt_arg();
#endif
            break;
        case OPT_MSG:
            s_msg = 1;
            break;
        case OPT_MSGFILE:
            bio_s_msg = BIO_new_file(opt_arg(), "w");
            break;
        case OPT_TRACE:
#ifndef OPENSSL_NO_SSL_TRACE
            s_msg = 2;
#endif
            break;
        case OPT_SECURITY_DEBUG:
            sdebug = 1;
            break;
        case OPT_SECURITY_DEBUG_VERBOSE:
            sdebug = 2;
            break;
        case OPT_STATE:
            state = 1;
            break;
        case OPT_CRLF:
            s_crlf = 1;
            break;
        case OPT_QUIET:
            s_quiet = 1;
            break;
        case OPT_BRIEF:
            s_quiet = s_brief = verify_args.quiet = 1;
            break;
        case OPT_NO_DHE:
            no_dhe = 1;
            break;
        case OPT_NO_RESUME_EPHEMERAL:
            no_resume_ephemeral = 1;
            break;
        case OPT_PSK_IDENTITY:
            psk_identity = opt_arg();
            break;
        case OPT_PSK_HINT:
#ifndef OPENSSL_NO_PSK
            psk_identity_hint = opt_arg();
#endif
            break;
        case OPT_PSK:
            for (p = psk_key = opt_arg(); *p; p++) {
                if (isxdigit(_UC(*p)))
                    continue;
                BIO_printf(bio_err, "Not a hex number '%s'\n", psk_key);
                goto end;
            }
            break;
        case OPT_PSK_SESS:
            psksessf = opt_arg();
            break;
        case OPT_SRPVFILE:
#ifndef OPENSSL_NO_SRP
            srp_verifier_file = opt_arg();
            if (min_version < TLS1_VERSION)
                min_version = TLS1_VERSION;
#endif
            break;
        case OPT_SRPUSERSEED:
#ifndef OPENSSL_NO_SRP
            srpuserseed = opt_arg();
            if (min_version < TLS1_VERSION)
                min_version = TLS1_VERSION;
#endif
            break;
        case OPT_REV:
            rev = 1;
            break;
        case OPT_WWW:
            www = 1;
            break;
        case OPT_UPPER_WWW:
            www = 2;
            break;
        case OPT_HTTP:
            www = 3;
            break;
        case OPT_SSL_CONFIG:
            ssl_config = opt_arg();
            break;
        case OPT_SSL3:
            min_version = SSL3_VERSION;
            max_version = SSL3_VERSION;
            break;
        case OPT_TLS1_3:
            min_version = TLS1_3_VERSION;
            max_version = TLS1_3_VERSION;
            break;
        case OPT_TLS1_2:
            min_version = TLS1_2_VERSION;
            max_version = TLS1_2_VERSION;
            break;
        case OPT_TLS1_1:
            min_version = TLS1_1_VERSION;
            max_version = TLS1_1_VERSION;
            break;
        case OPT_TLS1:
            min_version = TLS1_VERSION;
            max_version = TLS1_VERSION;
            break;
        case OPT_DTLS:
#ifndef OPENSSL_NO_DTLS
            meth = DTLS_server_method();
            socket_type = SOCK_DGRAM;
#endif
            break;
        case OPT_DTLS1:
#ifndef OPENSSL_NO_DTLS
            meth = DTLS_server_method();
            min_version = DTLS1_VERSION;
            max_version = DTLS1_VERSION;
            socket_type = SOCK_DGRAM;
#endif
            break;
        case OPT_DTLS1_2:
#ifndef OPENSSL_NO_DTLS
            meth = DTLS_server_method();
            min_version = DTLS1_2_VERSION;
            max_version = DTLS1_2_VERSION;
            socket_type = SOCK_DGRAM;
#endif
            break;
        case OPT_SCTP:
#ifndef OPENSSL_NO_SCTP
            protocol = IPPROTO_SCTP;
#endif
            break;
        case OPT_SCTP_LABEL_BUG:
#ifndef OPENSSL_NO_SCTP
            sctp_label_bug = 1;
#endif
            break;
        case OPT_TIMEOUT:
#ifndef OPENSSL_NO_DTLS
            enable_timeouts = 1;
#endif
            break;
        case OPT_MTU:
#ifndef OPENSSL_NO_DTLS
            socket_mtu = atol(opt_arg());
#endif
            break;
        case OPT_LISTEN:
#ifndef OPENSSL_NO_DTLS
            dtlslisten = 1;
#endif
            break;
        case OPT_STATELESS:
            stateless = 1;
            break;
        case OPT_ID_PREFIX:
            session_id_prefix = opt_arg();
            break;
        case OPT_ENGINE:
#ifndef OPENSSL_NO_ENGINE
            engine = setup_engine(opt_arg(), s_debug);
#endif
            break;
        case OPT_R_CASES:
            if (!opt_rand(o))
                goto end;
            break;
        case OPT_PROV_CASES:
            if (!opt_provider(o))
                goto end;
            break;
        case OPT_SERVERNAME:
            tlsextcbp.servername = opt_arg();
            break;
        case OPT_SERVERNAME_FATAL:
            tlsextcbp.extension_error = SSL_TLSEXT_ERR_ALERT_FATAL;
            break;
        case OPT_CERT2:
            s_cert_file2 = opt_arg();
            break;
        case OPT_KEY2:
            s_key_file2 = opt_arg();
            break;
        case OPT_NEXTPROTONEG:
# ifndef OPENSSL_NO_NEXTPROTONEG
            next_proto_neg_in = opt_arg();
#endif
            break;
        case OPT_ALPN:
            alpn_in = opt_arg();
            break;
        case OPT_SRTP_PROFILES:
#ifndef OPENSSL_NO_SRTP
            srtp_profiles = opt_arg();
#endif
            break;
        case OPT_KEYMATEXPORT:
            keymatexportlabel = opt_arg();
            break;
        case OPT_KEYMATEXPORTLEN:
            keymatexportlen = atoi(opt_arg());
            break;
        case OPT_ASYNC:
            async = 1;
            break;
        case OPT_MAX_SEND_FRAG:
            max_send_fragment = atoi(opt_arg());
            break;
        case OPT_SPLIT_SEND_FRAG:
            split_send_fragment = atoi(opt_arg());
            break;
        case OPT_MAX_PIPELINES:
            max_pipelines = atoi(opt_arg());
            break;
        case OPT_READ_BUF:
            read_buf_len = atoi(opt_arg());
            break;
        case OPT_KEYLOG_FILE:
            keylog_file = opt_arg();
            break;
        case OPT_MAX_EARLY:
            max_early_data = atoi(opt_arg());
            if (max_early_data < 0) {
                BIO_printf(bio_err, "Invalid value for max_early_data\n");
                goto end;
            }
            break;
        case OPT_RECV_MAX_EARLY:
            recv_max_early_data = atoi(opt_arg());
            if (recv_max_early_data < 0) {
                BIO_printf(bio_err, "Invalid value for recv_max_early_data\n");
                goto end;
            }
            break;
        case OPT_EARLY_DATA:
            early_data = 1;
            if (max_early_data == -1)
                max_early_data = SSL3_RT_MAX_PLAIN_LENGTH;
            break;
#ifndef OPENSSL_NO_ESNI
        case OPT_ESNIKEY:
            esnikeyfile=opt_arg();
            break;
        case OPT_ESNIPRIV:
            esniprivkeyfile=opt_arg();
            break;
        case OPT_ESNIPUB:
            esnipubfile=opt_arg();
            break;
        case OPT_ESNIDIR:
            esnidir=opt_arg();
            break;
        case OPT_ESNISPECIFICPAD:
            esnispecificpad=1;
            break;
        case OPT_ESNI_HARDFAIL:
            esnihardfail=1;
            break;
        case OPT_ESNI_TRIALDECRYPT:
            esnitrialdecrypt=1;
            break;
#endif
#ifndef OPENSSL_NO_ECH
        case OPT_ECHCONFIG:
            echkeyfile=opt_arg();
            break;
        case OPT_ECHDIR:
            echdir=opt_arg();
            break;
        case OPT_ECHSPECIFICPAD:
            echspecificpad=1;
            break;
        case OPT_ECH_HARDFAIL:
            echhardfail=1;
            break;
        case OPT_ECH_TRIALDECRYPT:
            echtrialdecrypt=1;
            break;
#endif
        case OPT_HTTP_SERVER_BINMODE:
            http_server_binmode = 1;
            break;
        case OPT_NOCANAMES:
            no_ca_names = 1;
            break;
        case OPT_SENDFILE:
#ifndef OPENSSL_NO_KTLS
            use_sendfile = 1;
#endif
            break;
        case OPT_IGNORE_UNEXPECTED_EOF:
            ignore_unexpected_eof = 1;
            break;
        }
    }

    /* No extra arguments. */
    argc = opt_num_rest();
    if (argc != 0)
        goto opthelp;

    app_RAND_load();
#ifndef OPENSSL_NO_NEXTPROTONEG
    if (min_version == TLS1_3_VERSION && next_proto_neg_in != NULL) {
        BIO_printf(bio_err, "Cannot supply -nextprotoneg with TLSv1.3\n");
        goto opthelp;
    }
#endif
#ifndef OPENSSL_NO_DTLS
    if (www && socket_type == SOCK_DGRAM) {
        BIO_printf(bio_err, "Can't use -HTTP, -www or -WWW with DTLS\n");
        goto end;
    }

    if (dtlslisten && socket_type != SOCK_DGRAM) {
        BIO_printf(bio_err, "Can only use -listen with DTLS\n");
        goto end;
    }
#endif

    if (stateless && socket_type != SOCK_STREAM) {
        BIO_printf(bio_err, "Can only use --stateless with TLS\n");
        goto end;
    }

#ifdef AF_UNIX
    if (socket_family == AF_UNIX && socket_type != SOCK_STREAM) {
        BIO_printf(bio_err,
                   "Can't use unix sockets and datagrams together\n");
        goto end;
    }
#endif
    if (early_data && (www > 0 || rev)) {
        BIO_printf(bio_err,
                   "Can't use -early_data in combination with -www, -WWW, -HTTP, or -rev\n");
        goto end;
    }

#ifndef OPENSSL_NO_SCTP
    if (protocol == IPPROTO_SCTP) {
        if (socket_type != SOCK_DGRAM) {
            BIO_printf(bio_err, "Can't use -sctp without DTLS\n");
            goto end;
        }
        /* SCTP is unusual. It uses DTLS over a SOCK_STREAM protocol */
        socket_type = SOCK_STREAM;
    }
#endif

#ifndef OPENSSL_NO_KTLS
    if (use_sendfile && www <= 1) {
        BIO_printf(bio_err, "Can't use -sendfile without -WWW or -HTTP\n");
        goto end;
    }
#endif

    if (!app_passwd(passarg, dpassarg, &pass, &dpass)) {
        BIO_printf(bio_err, "Error getting password\n");
        goto end;
    }

    if (s_key_file == NULL)
        s_key_file = s_cert_file;

    if (s_key_file2 == NULL)
        s_key_file2 = s_cert_file2;

    if (!load_excert(&exc))
        goto end;

    if (nocert == 0) {
        s_key = load_key(s_key_file, s_key_format, 0, pass, engine,
                         "server certificate private key");
        if (s_key == NULL)
            goto end;

        s_cert = load_cert_pass(s_cert_file, 1, pass, "server certificate");

        if (s_cert == NULL)
            goto end;
        if (s_chain_file != NULL) {
            if (!load_certs(s_chain_file, &s_chain, NULL,
                            "server certificate chain"))
                goto end;
        }

        if (tlsextcbp.servername != NULL) {
            s_key2 = load_key(s_key_file2, s_key_format, 0, pass, engine,
                              "second server certificate private key");
            if (s_key2 == NULL)
                goto end;

            s_cert2 = load_cert_pass(s_cert_file2, 1, pass,
                                "second server certificate");

            if (s_cert2 == NULL)
                goto end;
<<<<<<< HEAD
            }
#if !defined(OPENSSL_NO_ESNI) && !defined(OPENSSL_NO_ECH)
            tlsextcbp.scert=s_cert2;
#endif
=======
>>>>>>> 33ac7b32
        }
    }
#if !defined(OPENSSL_NO_NEXTPROTONEG)
    if (next_proto_neg_in) {
        next_proto.data = next_protos_parse(&next_proto.len, next_proto_neg_in);
        if (next_proto.data == NULL)
            goto end;
    }
#endif
    alpn_ctx.data = NULL;
    if (alpn_in) {
        alpn_ctx.data = next_protos_parse(&alpn_ctx.len, alpn_in);
        if (alpn_ctx.data == NULL)
            goto end;
    }

    if (crl_file != NULL) {
        X509_CRL *crl;
        crl = load_crl(crl_file, "CRL");
        if (crl == NULL)
            goto end;
        crls = sk_X509_CRL_new_null();
        if (crls == NULL || !sk_X509_CRL_push(crls, crl)) {
            BIO_puts(bio_err, "Error adding CRL\n");
            ERR_print_errors(bio_err);
            X509_CRL_free(crl);
            goto end;
        }
    }

    if (s_dcert_file != NULL) {

        if (s_dkey_file == NULL)
            s_dkey_file = s_dcert_file;

        s_dkey = load_key(s_dkey_file, s_dkey_format,
                          0, dpass, engine, "second certificate private key");
        if (s_dkey == NULL)
            goto end;

        s_dcert = load_cert_pass(s_dcert_file, 1, dpass,
                                 "second server certificate");

        if (s_dcert == NULL) {
            ERR_print_errors(bio_err);
            goto end;
        }
        if (s_dchain_file != NULL) {
            if (!load_certs(s_dchain_file, &s_dchain, NULL,
                            "second server certificate chain"))
                goto end;
        }

    }

    if (bio_s_out == NULL) {
        if (s_quiet && !s_debug) {
            bio_s_out = BIO_new(BIO_s_null());
            if (s_msg && bio_s_msg == NULL)
                bio_s_msg = dup_bio_out(FORMAT_TEXT);
        } else {
            if (bio_s_out == NULL)
                bio_s_out = dup_bio_out(FORMAT_TEXT);
        }
    }
    if (nocert) {
        s_cert_file = NULL;
        s_key_file = NULL;
        s_dcert_file = NULL;
        s_dkey_file = NULL;
        s_cert_file2 = NULL;
        s_key_file2 = NULL;
    }

    ctx = SSL_CTX_new_ex(app_get0_libctx(), app_get0_propq(), meth);
    if (ctx == NULL) {
        ERR_print_errors(bio_err);
        goto end;
    }

#ifndef OPENSSL_NO_ESNI
    if (esnihardfail!=0) {
        SSL_CTX_set_options(ctx,SSL_OP_ESNI_HARDFAIL);
    }
    if (esnitrialdecrypt!=0) {
        SSL_CTX_set_options(ctx,SSL_OP_ESNI_TRIALDECRYPT);
    }
#endif

#ifndef OPENSSL_NO_ECH
    if (echhardfail!=0) {
        SSL_CTX_set_options(ctx,SSL_OP_ECH_HARDFAIL);
    }
    if (echtrialdecrypt!=0) {
        SSL_CTX_set_options(ctx,SSL_OP_ECH_TRIALDECRYPT);
    }
#endif

    SSL_CTX_clear_mode(ctx, SSL_MODE_AUTO_RETRY);

    if (sdebug)
        ssl_ctx_security_debug(ctx, sdebug);

    if (!config_ctx(cctx, ssl_args, ctx))
        goto end;

    if (ssl_config) {
        if (SSL_CTX_config(ctx, ssl_config) == 0) {
            BIO_printf(bio_err, "Error using configuration \"%s\"\n",
                       ssl_config);
            ERR_print_errors(bio_err);
            goto end;
        }
    }
#ifndef OPENSSL_NO_SCTP
    if (protocol == IPPROTO_SCTP && sctp_label_bug == 1)
        SSL_CTX_set_mode(ctx, SSL_MODE_DTLS_SCTP_LABEL_LENGTH_BUG);
#endif

    if (min_version != 0
        && SSL_CTX_set_min_proto_version(ctx, min_version) == 0)
        goto end;
    if (max_version != 0
        && SSL_CTX_set_max_proto_version(ctx, max_version) == 0)
        goto end;

    if (session_id_prefix) {
        if (strlen(session_id_prefix) >= 32)
            BIO_printf(bio_err,
                       "warning: id_prefix is too long, only one new session will be possible\n");
        if (!SSL_CTX_set_generate_session_id(ctx, generate_session_id)) {
            BIO_printf(bio_err, "error setting 'id_prefix'\n");
            ERR_print_errors(bio_err);
            goto end;
        }
        BIO_printf(bio_err, "id_prefix '%s' set.\n", session_id_prefix);
    }
    if (exc != NULL)
        ssl_ctx_set_excert(ctx, exc);

    if (state)
        SSL_CTX_set_info_callback(ctx, apps_ssl_info_callback);
    if (no_cache)
        SSL_CTX_set_session_cache_mode(ctx, SSL_SESS_CACHE_OFF);
    else if (ext_cache)
        init_session_cache_ctx(ctx);
    else
        SSL_CTX_sess_set_cache_size(ctx, 128);

    if (async) {
        SSL_CTX_set_mode(ctx, SSL_MODE_ASYNC);
    }

    if (no_ca_names) {
        SSL_CTX_set_options(ctx, SSL_OP_DISABLE_TLSEXT_CA_NAMES);
    }

    if (ignore_unexpected_eof)
        SSL_CTX_set_options(ctx, SSL_OP_IGNORE_UNEXPECTED_EOF);

    if (max_send_fragment > 0
        && !SSL_CTX_set_max_send_fragment(ctx, max_send_fragment)) {
        BIO_printf(bio_err, "%s: Max send fragment size %u is out of permitted range\n",
                   prog, max_send_fragment);
        goto end;
    }

    if (split_send_fragment > 0
        && !SSL_CTX_set_split_send_fragment(ctx, split_send_fragment)) {
        BIO_printf(bio_err, "%s: Split send fragment size %u is out of permitted range\n",
                   prog, split_send_fragment);
        goto end;
    }
    if (max_pipelines > 0
        && !SSL_CTX_set_max_pipelines(ctx, max_pipelines)) {
        BIO_printf(bio_err, "%s: Max pipelines %u is out of permitted range\n",
                   prog, max_pipelines);
        goto end;
    }

    if (read_buf_len > 0) {
        SSL_CTX_set_default_read_buffer_len(ctx, read_buf_len);
    }
#ifndef OPENSSL_NO_SRTP
    if (srtp_profiles != NULL) {
        /* Returns 0 on success! */
        if (SSL_CTX_set_tlsext_use_srtp(ctx, srtp_profiles) != 0) {
            BIO_printf(bio_err, "Error setting SRTP profile\n");
            ERR_print_errors(bio_err);
            goto end;
        }
    }
#endif

    if (!ctx_set_verify_locations(ctx, CAfile, noCAfile, CApath, noCApath,
                                  CAstore, noCAstore)) {
        ERR_print_errors(bio_err);
        goto end;
    }
    if (vpmtouched && !SSL_CTX_set1_param(ctx, vpm)) {
        BIO_printf(bio_err, "Error setting verify params\n");
        ERR_print_errors(bio_err);
        goto end;
    }

    ssl_ctx_add_crls(ctx, crls, 0);

    if (!ssl_load_stores(ctx,
                         vfyCApath, vfyCAfile, vfyCAstore,
                         chCApath, chCAfile, chCAstore,
                         crls, crl_download)) {
        BIO_printf(bio_err, "Error loading store locations\n");
        ERR_print_errors(bio_err);
        goto end;
    }

#ifndef OPENSSL_NO_ESNI
    if (esnikeyfile!= NULL) {
        if (SSL_CTX_esni_server_enable(ctx,NULL,esnikeyfile,NULL)!=1) {
            BIO_printf(bio_err,"Failed to add ESNI key pair from: %s\n",esnikeyfile);
            goto end;
        }
        if (bio_s_out != NULL) {
            BIO_printf(bio_s_out,"Added ESNI key pair from: %s\n",esnikeyfile);
        }
    }
    if (esniprivkeyfile!= NULL || esnipubfile!=NULL) {
        /*
         * need both set to go ahead
         */
        if (esniprivkeyfile==NULL) {
            BIO_printf(bio_err, "Need -esnipub set as well as -esnikey\n" );
            goto end;
        }
        if (esnipubfile==NULL) {
            BIO_printf(bio_err, "Need -esnikey set as well as -esnipub\n" );
            goto end;
        }
        if (SSL_CTX_esni_server_enable(ctx,NULL,esniprivkeyfile,esnipubfile)!=1) {
            BIO_printf(bio_err, "Failure establishing ESNI parameters\n" );
            goto end;
        }
        if (bio_s_out != NULL) {
            BIO_printf(bio_s_out,"Added ESNI key pair: %s,%s\n",esniprivkeyfile,esnipubfile);
        }
        /* 
         * Set padding sizes 
         */
        if (esnispecificpad) {
            esni_ps=OPENSSL_malloc(sizeof(esni_padding_sizes)); 
            esni_ps->certpad=2000;
            esni_ps->certverifypad=500;
            SSL_CTX_set_record_padding_callback_arg(ctx,(void*)esni_ps);
            SSL_CTX_set_record_padding_callback(ctx,esni_padding_cb);
        }
    }
    if (esnidir != NULL ) {
        /*
         * Try load any good looking public/private ESNI values found in files in that directory
         * TODO: Find a more OpenSSL-like way of reading a directory without all the massive
         * indirection involved in the CApath which seems to delve about 5 call deep to do
         * anything. The esnidir shouldn't be embedded in the library at all really, so
         * arguably handling it fully here in the app is better, though there may I guess
         * be issues with portability.
         */
        size_t elen=strlen(esnidir);
        if ((elen+7) >= PATH_MAX) {
            /* too long, go away */
            BIO_printf(bio_err, "'%s' is too long a directory name - exiting \r\n", esnidir);
            goto end;
        }
        /* if not a directory, ignore it */
        if (app_isdir(esnidir) <= 0) {
            BIO_printf(bio_err, "'%s' is not a directory - exiting \r\n", esnidir);
            goto end;
        }
        DIR *dp;
        struct dirent *ep;
        dp=opendir(esnidir);
        if (dp==NULL) {
            BIO_printf(bio_err, "Can't read directory '%s' - exiting \r\n", esnidir);
            goto end;
        }
        while ((ep=readdir(dp))!=NULL) {
            char privname[PATH_MAX];
            char pubname[PATH_MAX];
            /*
             * If the file name matches *.priv, then check for matching *.pub and try enable that pair
             */
            size_t nlen=strlen(ep->d_name);
            if (nlen>5) {
                char *last5=ep->d_name+nlen-5;
                if (strncmp(last5,".priv",5)) {
                    continue;
                }
                if ((elen+nlen+1+1)>=PATH_MAX) { /* +1 for '/' and of NULL terminator */
                    closedir(dp);
                    BIO_printf(bio_err,"name too long: %s/%s - exiting \r\n",esnidir,ep->d_name);
                    goto end;
                }
                snprintf(privname,PATH_MAX,"%s/%s",esnidir,ep->d_name);
                snprintf(pubname,PATH_MAX,"%s/%s",esnidir,ep->d_name);
                pubname[elen+1+nlen-3]='u';
                pubname[elen+1+nlen-2]='b';
                pubname[elen+1+nlen-1]=0x00;
                struct stat thestat;
                if (stat(pubname,&thestat)==0 && stat(privname,&thestat)==0) {
                    if (SSL_CTX_esni_server_enable(ctx,NULL,privname,pubname)!=1) {
                        BIO_printf(bio_err, "Failure establishing ESNI parameters for %s\n",pubname );
                        //goto end;
                    }
                    if (bio_s_out != NULL) {
                        BIO_printf(bio_s_out,"Added ESNI key pair: %s,%s\n",pubname,privname);
                    }
                }
            }
        }
        closedir(dp);
    }
#endif

#ifndef OPENSSL_NO_ECH
    if (echkeyfile!= NULL) {
        if (SSL_CTX_ech_server_enable(ctx,echkeyfile)!=1) {
            BIO_printf(bio_err,"Failed to add ECHConfig/Key from: %s\n",echkeyfile);
            goto end;
        }
        if (bio_s_out != NULL) {
            BIO_printf(bio_s_out,"Added ECH key pair from: %s\n",echkeyfile);
        }
    }

    if (echdir != NULL ) {
        /*
         * Try load any good looking public/private ECH values found in files in that directory
         * TODO: Find a more OpenSSL-like way of reading a directory without all the massive
         * indirection involved in the CApath which seems to delve about 5 call deep to do
         * anything. The echdir shouldn't be embedded in the library at all really, so
         * arguably handling it fully here in the app is better, though there may I guess
         * be issues with portability.
         */
        size_t elen=strlen(echdir);
        if ((elen+7) >= PATH_MAX) {
            /* too long, go away */
            BIO_printf(bio_err, "'%s' is too long a directory name - exiting \r\n", echdir);
            goto end;
        }
        /* if not a directory, ignore it */
        if (app_isdir(echdir) <= 0) {
            BIO_printf(bio_err, "'%s' is not a directory - exiting \r\n", echdir);
            goto end;
        }
        DIR *dp;
        struct dirent *ep;
        dp=opendir(echdir);
        if (dp==NULL) {
            BIO_printf(bio_err, "Can't read directory '%s' - exiting \r\n", echdir);
            goto end;
        }
        while ((ep=readdir(dp))!=NULL) {
            char echname[PATH_MAX];
            /*
             * If the file name matches *.pem, then try enable that 
             */
            size_t nlen=strlen(ep->d_name);
            if (nlen>5) {
                char *last4=ep->d_name+nlen-4;
                if (strncmp(last4,".pem",4)) {
                    continue;
                }
                if ((elen+nlen+1+1)>=PATH_MAX) { /* +1 for '/' and of NULL terminator */
                    closedir(dp);
                    BIO_printf(bio_err,"name too long: %s/%s - exiting \r\n",echdir,ep->d_name);
                    goto end;
                }
                snprintf(echname,PATH_MAX,"%s/%s",echdir,ep->d_name);
                struct stat thestat;
                if (stat(echname,&thestat)==0) {
                    if (SSL_CTX_ech_server_enable(ctx,echname)!=1) {
                        BIO_printf(bio_err, "Failure establishing ECH parameters for %s\n",echname);
                    }
                    if (bio_s_out != NULL) {
                        BIO_printf(bio_s_out,"Added ECH key pair: %s\n",echname);
                    }
                }
            }
        }
        closedir(dp);
    }

    /* 
     * Set padding sizes 
     */
    if (echspecificpad) {
        ech_ps=OPENSSL_malloc(sizeof(ech_padding_sizes)); 
        ech_ps->certpad=2000;
        ech_ps->certverifypad=500;
        SSL_CTX_set_record_padding_callback_arg(ctx,(void*)ech_ps);
        SSL_CTX_set_record_padding_callback(ctx,ech_padding_cb);
    }
#endif

    if (s_cert2) {
        ctx2 = SSL_CTX_new_ex(app_get0_libctx(), app_get0_propq(), meth);
        if (ctx2 == NULL) {
            ERR_print_errors(bio_err);
            goto end;
        }

#ifndef OPENSSL_NO_ESNI
        if (esnihardfail!=0) {
            SSL_CTX_set_options(ctx2,SSL_OP_ESNI_HARDFAIL);
        }
        if (esnitrialdecrypt!=0) {
            SSL_CTX_set_options(ctx2,SSL_OP_ESNI_TRIALDECRYPT);
        }
#endif

#ifndef OPENSSL_NO_ECH
        if (echhardfail!=0) {
            SSL_CTX_set_options(ctx2,SSL_OP_ECH_HARDFAIL);
        }
        if (echtrialdecrypt!=0) {
            SSL_CTX_set_options(ctx2,SSL_OP_ECH_TRIALDECRYPT);
        }
#endif

    }

    if (ctx2 != NULL) {
        BIO_printf(bio_s_out, "Setting secondary ctx parameters\n");

        if (sdebug)
            ssl_ctx_security_debug(ctx2, sdebug);

        if (session_id_prefix) {
            if (strlen(session_id_prefix) >= 32)
                BIO_printf(bio_err,
                           "warning: id_prefix is too long, only one new session will be possible\n");
            if (!SSL_CTX_set_generate_session_id(ctx2, generate_session_id)) {
                BIO_printf(bio_err, "error setting 'id_prefix'\n");
                ERR_print_errors(bio_err);
                goto end;
            }
            BIO_printf(bio_err, "id_prefix '%s' set.\n", session_id_prefix);
        }
        if (exc != NULL)
            ssl_ctx_set_excert(ctx2, exc);

        if (state)
            SSL_CTX_set_info_callback(ctx2, apps_ssl_info_callback);

        if (no_cache)
            SSL_CTX_set_session_cache_mode(ctx2, SSL_SESS_CACHE_OFF);
        else if (ext_cache)
            init_session_cache_ctx(ctx2);
        else
            SSL_CTX_sess_set_cache_size(ctx2, 128);

        if (async)
            SSL_CTX_set_mode(ctx2, SSL_MODE_ASYNC);

        if (!ctx_set_verify_locations(ctx2, CAfile, noCAfile, CApath,
                                      noCApath, CAstore, noCAstore)) {
            ERR_print_errors(bio_err);
            goto end;
        }
        if (vpmtouched && !SSL_CTX_set1_param(ctx2, vpm)) {
            BIO_printf(bio_err, "Error setting verify params\n");
            ERR_print_errors(bio_err);
            goto end;
        }

        ssl_ctx_add_crls(ctx2, crls, 0);
        if (!config_ctx(cctx, ssl_args, ctx2))
            goto end;
    }
#ifndef OPENSSL_NO_NEXTPROTONEG
    if (next_proto.data)
        SSL_CTX_set_next_protos_advertised_cb(ctx, next_proto_cb,
                                              &next_proto);
#endif
    if (alpn_ctx.data)
        SSL_CTX_set_alpn_select_cb(ctx, alpn_cb, &alpn_ctx);

    if (!no_dhe) {
        EVP_PKEY *dhpkey = NULL;

        if (dhfile != NULL)
            dhpkey = load_keyparams(dhfile, 0, "DH", "DH parameters");
        else if (s_cert_file != NULL)
            dhpkey = load_keyparams(s_cert_file, 0, "DH", "DH parameters");

        if (dhpkey != NULL) {
            BIO_printf(bio_s_out, "Setting temp DH parameters\n");
        } else {
            BIO_printf(bio_s_out, "Using default temp DH parameters\n");
        }
        (void)BIO_flush(bio_s_out);

        if (dhpkey == NULL) {
            SSL_CTX_set_dh_auto(ctx, 1);
        } else {
            /*
             * We need 2 references: one for use by ctx and one for use by
             * ctx2
             */
            if (!EVP_PKEY_up_ref(dhpkey)) {
                EVP_PKEY_free(dhpkey);
                goto end;
            }
            if (!SSL_CTX_set0_tmp_dh_pkey(ctx, dhpkey)) {
                BIO_puts(bio_err, "Error setting temp DH parameters\n");
                ERR_print_errors(bio_err);
                /* Free 2 references */
                EVP_PKEY_free(dhpkey);
                EVP_PKEY_free(dhpkey);
                goto end;
            }
        }

        if (ctx2 != NULL) {
            if (dhfile != NULL) {
                EVP_PKEY *dhpkey2 = load_keyparams(s_cert_file2, 0, "DH",
                                                   "DH parameters");

                if (dhpkey2 != NULL) {
                    BIO_printf(bio_s_out, "Setting temp DH parameters\n");
                    (void)BIO_flush(bio_s_out);

                    EVP_PKEY_free(dhpkey);
                    dhpkey = dhpkey2;
                }
            }
            if (dhpkey == NULL) {
                SSL_CTX_set_dh_auto(ctx2, 1);
            } else if (!SSL_CTX_set0_tmp_dh_pkey(ctx2, dhpkey)) {
                BIO_puts(bio_err, "Error setting temp DH parameters\n");
                ERR_print_errors(bio_err);
                EVP_PKEY_free(dhpkey);
                goto end;
            }
            dhpkey = NULL;
        }
        EVP_PKEY_free(dhpkey);
    }

    if (!set_cert_key_stuff(ctx, s_cert, s_key, s_chain, build_chain))
        goto end;

    if (s_serverinfo_file != NULL
        && !SSL_CTX_use_serverinfo_file(ctx, s_serverinfo_file)) {
        ERR_print_errors(bio_err);
        goto end;
    }

#ifndef OPENSSL_NO_ESNI
    /*
     * FIXME: This is a hack just to test. See if giving the same chain to the 2nd key pair works
     * Better workaround is to supply s_chain_file2 as a new CLA in case the paths are very different 
     * but maybe wanna check with maintainers first
     */
    if (ctx2 != NULL
        && !set_cert_key_stuff(ctx2, s_cert2, s_key2, s_chain, build_chain))
        goto end;
#else
    if (ctx2 != NULL
        && !set_cert_key_stuff(ctx2, s_cert2, s_key2, NULL, build_chain))
        goto end;
#endif

    if (s_dcert != NULL) {
        if (!set_cert_key_stuff(ctx, s_dcert, s_dkey, s_dchain, build_chain))
            goto end;
    }

    if (no_resume_ephemeral) {
        SSL_CTX_set_not_resumable_session_callback(ctx,
                                                   not_resumable_sess_cb);

        if (ctx2 != NULL)
            SSL_CTX_set_not_resumable_session_callback(ctx2,
                                                       not_resumable_sess_cb);
    }
#ifndef OPENSSL_NO_PSK
    if (psk_key != NULL) {
        if (s_debug)
            BIO_printf(bio_s_out, "PSK key given, setting server callback\n");
        SSL_CTX_set_psk_server_callback(ctx, psk_server_cb);
    }

    if (psk_identity_hint != NULL) {
        if (min_version == TLS1_3_VERSION) {
            BIO_printf(bio_s_out, "PSK warning: there is NO identity hint in TLSv1.3\n");
        } else {
            if (!SSL_CTX_use_psk_identity_hint(ctx, psk_identity_hint)) {
                BIO_printf(bio_err, "error setting PSK identity hint to context\n");
                ERR_print_errors(bio_err);
                goto end;
            }
        }
    }
#endif
    if (psksessf != NULL) {
        BIO *stmp = BIO_new_file(psksessf, "r");

        if (stmp == NULL) {
            BIO_printf(bio_err, "Can't open PSK session file %s\n", psksessf);
            ERR_print_errors(bio_err);
            goto end;
        }
        psksess = PEM_read_bio_SSL_SESSION(stmp, NULL, 0, NULL);
        BIO_free(stmp);
        if (psksess == NULL) {
            BIO_printf(bio_err, "Can't read PSK session file %s\n", psksessf);
            ERR_print_errors(bio_err);
            goto end;
        }

    }

    if (psk_key != NULL || psksess != NULL)
        SSL_CTX_set_psk_find_session_callback(ctx, psk_find_session_cb);

    SSL_CTX_set_verify(ctx, s_server_verify, verify_callback);
    if (!SSL_CTX_set_session_id_context(ctx,
                                        (void *)&s_server_session_id_context,
                                        sizeof(s_server_session_id_context))) {
        BIO_printf(bio_err, "error setting session id context\n");
        ERR_print_errors(bio_err);
        goto end;
    }

    /* Set DTLS cookie generation and verification callbacks */
    SSL_CTX_set_cookie_generate_cb(ctx, generate_cookie_callback);
    SSL_CTX_set_cookie_verify_cb(ctx, verify_cookie_callback);

    /* Set TLS1.3 cookie generation and verification callbacks */
    SSL_CTX_set_stateless_cookie_generate_cb(ctx, generate_stateless_cookie_callback);
    SSL_CTX_set_stateless_cookie_verify_cb(ctx, verify_stateless_cookie_callback);

    if (ctx2 != NULL) {
        SSL_CTX_set_verify(ctx2, s_server_verify, verify_callback);
        if (!SSL_CTX_set_session_id_context(ctx2,
                    (void *)&s_server_session_id_context,
                    sizeof(s_server_session_id_context))) {
            BIO_printf(bio_err, "error setting session id context\n");
            ERR_print_errors(bio_err);
            goto end;
        }
        tlsextcbp.biodebug = bio_s_out;

#ifndef OPENSSL_NO_ESNI
        if (esnikeyfile!= NULL || esniprivkeyfile!= NULL || esnipubfile!=NULL || esnidir != NULL ) {
            SSL_CTX_set_tlsext_servername_callback(ctx2, ssl_esni_servername_cb);
            SSL_CTX_set_tlsext_servername_arg(ctx2, &tlsextcbp);
            SSL_CTX_set_tlsext_servername_callback(ctx, ssl_esni_servername_cb);
            SSL_CTX_set_tlsext_servername_arg(ctx, &tlsextcbp);
            SSL_CTX_set_esni_callback(ctx2, esni_print_cb);
            SSL_CTX_set_esni_callback(ctx, esni_print_cb);
#ifndef OPENSSL_NO_SSL_TRACE
            if (s_msg==2) {
                OSSL_trace_set_callback(OSSL_TRACE_CATEGORY_TLS, esni_trace_cb, bio_s_out);
            }
#endif
        }
#endif

#ifndef OPENSSL_NO_ECH
        /*
         * The fact we do this 2nd means that if both ESNI and ECH are
         * specified on command line (which we don't really need to 
         * support), then we'll prefer ECH
         */
        if (echkeyfile!= NULL || echdir != NULL ) {
            SSL_CTX_set_tlsext_servername_callback(ctx2, ssl_ech_servername_cb);
            SSL_CTX_set_tlsext_servername_arg(ctx2, &tlsextcbp);
            SSL_CTX_set_tlsext_servername_callback(ctx, ssl_ech_servername_cb);
            SSL_CTX_set_tlsext_servername_arg(ctx, &tlsextcbp);
            SSL_CTX_set_ech_callback(ctx2, ech_print_cb);
            SSL_CTX_set_ech_callback(ctx, ech_print_cb);
#ifndef OPENSSL_NO_SSL_TRACE
            if (s_msg==2) {
                OSSL_trace_set_callback(OSSL_TRACE_CATEGORY_TLS, ech_trace_cb, bio_s_out);
            }
#endif
        }
#endif

#if defined(OPENSSL_NO_ESNI) && defined(OPENSSL_NO_ECH)
        SSL_CTX_set_tlsext_servername_callback(ctx2, ssl_servername_cb);
        SSL_CTX_set_tlsext_servername_arg(ctx2, &tlsextcbp);
        SSL_CTX_set_tlsext_servername_callback(ctx, ssl_servername_cb);
        SSL_CTX_set_tlsext_servername_arg(ctx, &tlsextcbp);
#endif
    }

#ifndef OPENSSL_NO_SRP
    if (srp_verifier_file != NULL) {
        if (!set_up_srp_verifier_file(ctx, &srp_callback_parm, srpuserseed,
                                      srp_verifier_file))
            goto end;
    } else
#endif
    if (CAfile != NULL) {
        SSL_CTX_set_client_CA_list(ctx, SSL_load_client_CA_file(CAfile));

        if (ctx2)
            SSL_CTX_set_client_CA_list(ctx2, SSL_load_client_CA_file(CAfile));
    }
#ifndef OPENSSL_NO_OCSP
    if (s_tlsextstatus) {
        SSL_CTX_set_tlsext_status_cb(ctx, cert_status_cb);
        SSL_CTX_set_tlsext_status_arg(ctx, &tlscstatp);
        if (ctx2) {
            SSL_CTX_set_tlsext_status_cb(ctx2, cert_status_cb);
            SSL_CTX_set_tlsext_status_arg(ctx2, &tlscstatp);
        }
    }
#endif
    if (set_keylog_file(ctx, keylog_file))
        goto end;

    if (max_early_data >= 0)
        SSL_CTX_set_max_early_data(ctx, max_early_data);
    if (recv_max_early_data >= 0)
        SSL_CTX_set_recv_max_early_data(ctx, recv_max_early_data);

    if (rev)
        server_cb = rev_body;
    else if (www)
        server_cb = www_body;
    else
        server_cb = sv_body;
#ifdef AF_UNIX
    if (socket_family == AF_UNIX
        && unlink_unix_path)
        unlink(host);
#endif

    do_server(&accept_socket, host, port, socket_family, socket_type, protocol,
              server_cb, context, naccept, bio_s_out);
    print_stats(bio_s_out, ctx);
    ret = 0;
 end:
#ifndef OPENSSL_NO_ESNI
    if (esni_ps) OPENSSL_free(esni_ps);
#endif
    SSL_CTX_free(ctx);
    SSL_SESSION_free(psksess);
    set_keylog_file(NULL, NULL);
    X509_free(s_cert);
    sk_X509_CRL_pop_free(crls, X509_CRL_free);
    X509_free(s_dcert);
    EVP_PKEY_free(s_key);
    EVP_PKEY_free(s_dkey);
    sk_X509_pop_free(s_chain, X509_free);
    sk_X509_pop_free(s_dchain, X509_free);
    OPENSSL_free(pass);
    OPENSSL_free(dpass);
    OPENSSL_free(host);
    OPENSSL_free(port);
    X509_VERIFY_PARAM_free(vpm);
    free_sessions();
    OPENSSL_free(tlscstatp.host);
    OPENSSL_free(tlscstatp.port);
    OPENSSL_free(tlscstatp.path);
    SSL_CTX_free(ctx2);
    X509_free(s_cert2);
    EVP_PKEY_free(s_key2);
#ifndef OPENSSL_NO_NEXTPROTONEG
    OPENSSL_free(next_proto.data);
#endif
    OPENSSL_free(alpn_ctx.data);
    ssl_excert_free(exc);
    sk_OPENSSL_STRING_free(ssl_args);
    SSL_CONF_CTX_free(cctx);
    release_engine(engine);
    BIO_free(bio_s_out);
    bio_s_out = NULL;
    BIO_free(bio_s_msg);
    bio_s_msg = NULL;
#ifdef CHARSET_EBCDIC
    BIO_meth_free(methods_ebcdic);
#endif
    return ret;
}

static void print_stats(BIO *bio, SSL_CTX *ssl_ctx)
{
    BIO_printf(bio, "%4ld items in the session cache\n",
               SSL_CTX_sess_number(ssl_ctx));
    BIO_printf(bio, "%4ld client connects (SSL_connect())\n",
               SSL_CTX_sess_connect(ssl_ctx));
    BIO_printf(bio, "%4ld client renegotiates (SSL_connect())\n",
               SSL_CTX_sess_connect_renegotiate(ssl_ctx));
    BIO_printf(bio, "%4ld client connects that finished\n",
               SSL_CTX_sess_connect_good(ssl_ctx));
    BIO_printf(bio, "%4ld server accepts (SSL_accept())\n",
               SSL_CTX_sess_accept(ssl_ctx));
    BIO_printf(bio, "%4ld server renegotiates (SSL_accept())\n",
               SSL_CTX_sess_accept_renegotiate(ssl_ctx));
    BIO_printf(bio, "%4ld server accepts that finished\n",
               SSL_CTX_sess_accept_good(ssl_ctx));
    BIO_printf(bio, "%4ld session cache hits\n", SSL_CTX_sess_hits(ssl_ctx));
    BIO_printf(bio, "%4ld session cache misses\n",
               SSL_CTX_sess_misses(ssl_ctx));
    BIO_printf(bio, "%4ld session cache timeouts\n",
               SSL_CTX_sess_timeouts(ssl_ctx));
    BIO_printf(bio, "%4ld callback cache hits\n",
               SSL_CTX_sess_cb_hits(ssl_ctx));
    BIO_printf(bio, "%4ld cache full overflows (%ld allowed)\n",
               SSL_CTX_sess_cache_full(ssl_ctx),
               SSL_CTX_sess_get_cache_size(ssl_ctx));
}

static int sv_body(int s, int stype, int prot, unsigned char *context)
{
    char *buf = NULL;
    fd_set readfds;
    int ret = 1, width;
    int k, i;
    unsigned long l;
    SSL *con = NULL;
    BIO *sbio;
    struct timeval timeout;
#if !(defined(OPENSSL_SYS_WINDOWS) || defined(OPENSSL_SYS_MSDOS))
    struct timeval *timeoutp;
#endif
#ifndef OPENSSL_NO_DTLS
# ifndef OPENSSL_NO_SCTP
    int isdtls = (stype == SOCK_DGRAM || prot == IPPROTO_SCTP);
# else
    int isdtls = (stype == SOCK_DGRAM);
# endif
#endif

    buf = app_malloc(bufsize, "server buffer");
    if (s_nbio) {
        if (!BIO_socket_nbio(s, 1))
            ERR_print_errors(bio_err);
        else if (!s_quiet)
            BIO_printf(bio_err, "Turned on non blocking io\n");
    }

    con = SSL_new(ctx);
    if (con == NULL) {
        ret = -1;
        goto err;
    }

    if (s_tlsextdebug) {
        SSL_set_tlsext_debug_callback(con, tlsext_cb);
        SSL_set_tlsext_debug_arg(con, bio_s_out);
    }

    if (context != NULL
        && !SSL_set_session_id_context(con, context,
                                       strlen((char *)context))) {
        BIO_printf(bio_err, "Error setting session id context\n");
        ret = -1;
        goto err;
    }

    if (!SSL_clear(con)) {
        BIO_printf(bio_err, "Error clearing SSL connection\n");
        ret = -1;
        goto err;
    }
#ifndef OPENSSL_NO_DTLS
    if (isdtls) {
# ifndef OPENSSL_NO_SCTP
        if (prot == IPPROTO_SCTP)
            sbio = BIO_new_dgram_sctp(s, BIO_NOCLOSE);
        else
# endif
            sbio = BIO_new_dgram(s, BIO_NOCLOSE);

        if (enable_timeouts) {
            timeout.tv_sec = 0;
            timeout.tv_usec = DGRAM_RCV_TIMEOUT;
            BIO_ctrl(sbio, BIO_CTRL_DGRAM_SET_RECV_TIMEOUT, 0, &timeout);

            timeout.tv_sec = 0;
            timeout.tv_usec = DGRAM_SND_TIMEOUT;
            BIO_ctrl(sbio, BIO_CTRL_DGRAM_SET_SEND_TIMEOUT, 0, &timeout);
        }

        if (socket_mtu) {
            if (socket_mtu < DTLS_get_link_min_mtu(con)) {
                BIO_printf(bio_err, "MTU too small. Must be at least %ld\n",
                           DTLS_get_link_min_mtu(con));
                ret = -1;
                BIO_free(sbio);
                goto err;
            }
            SSL_set_options(con, SSL_OP_NO_QUERY_MTU);
            if (!DTLS_set_link_mtu(con, socket_mtu)) {
                BIO_printf(bio_err, "Failed to set MTU\n");
                ret = -1;
                BIO_free(sbio);
                goto err;
            }
        } else
            /* want to do MTU discovery */
            BIO_ctrl(sbio, BIO_CTRL_DGRAM_MTU_DISCOVER, 0, NULL);

# ifndef OPENSSL_NO_SCTP
        if (prot != IPPROTO_SCTP)
# endif
            /* Turn on cookie exchange. Not necessary for SCTP */
            SSL_set_options(con, SSL_OP_COOKIE_EXCHANGE);
    } else
#endif
        sbio = BIO_new_socket(s, BIO_NOCLOSE);

    if (sbio == NULL) {
        BIO_printf(bio_err, "Unable to create BIO\n");
        ERR_print_errors(bio_err);
        goto err;
    }

    if (s_nbio_test) {
        BIO *test;

        test = BIO_new(BIO_f_nbio_test());
        sbio = BIO_push(test, sbio);
    }

    SSL_set_bio(con, sbio, sbio);
    SSL_set_accept_state(con);
    /* SSL_set_fd(con,s); */

    if (s_debug) {
        BIO_set_callback(SSL_get_rbio(con), bio_dump_callback);
        BIO_set_callback_arg(SSL_get_rbio(con), (char *)bio_s_out);
    }
    if (s_msg) {
#ifndef OPENSSL_NO_SSL_TRACE
        if (s_msg == 2)
            SSL_set_msg_callback(con, SSL_trace);
        else
#endif
            SSL_set_msg_callback(con, msg_cb);
        SSL_set_msg_callback_arg(con, bio_s_msg ? bio_s_msg : bio_s_out);
    }

    if (s_tlsextdebug) {
        SSL_set_tlsext_debug_callback(con, tlsext_cb);
        SSL_set_tlsext_debug_arg(con, bio_s_out);
    }

    if (early_data) {
        int write_header = 1, edret = SSL_READ_EARLY_DATA_ERROR;
        size_t readbytes;

        while (edret != SSL_READ_EARLY_DATA_FINISH) {
            for (;;) {
                edret = SSL_read_early_data(con, buf, bufsize, &readbytes);
                if (edret != SSL_READ_EARLY_DATA_ERROR)
                    break;

                switch (SSL_get_error(con, 0)) {
                case SSL_ERROR_WANT_WRITE:
                case SSL_ERROR_WANT_ASYNC:
                case SSL_ERROR_WANT_READ:
                    /* Just keep trying - busy waiting */
                    continue;
                default:
                    BIO_printf(bio_err, "Error reading early data\n");
                    ERR_print_errors(bio_err);
                    goto err;
                }
            }
            if (readbytes > 0) {
                if (write_header) {
                    BIO_printf(bio_s_out, "Early data received:\n");
                    write_header = 0;
                }
                raw_write_stdout(buf, (unsigned int)readbytes);
                (void)BIO_flush(bio_s_out);
            }
        }
        if (write_header) {
            if (SSL_get_early_data_status(con) == SSL_EARLY_DATA_NOT_SENT)
                BIO_printf(bio_s_out, "No early data received\n");
            else
                BIO_printf(bio_s_out, "Early data was rejected\n");
        } else {
            BIO_printf(bio_s_out, "\nEnd of early data\n");
        }
        if (SSL_is_init_finished(con))
            print_connection_info(con);
    }

    if (fileno_stdin() > s)
        width = fileno_stdin() + 1;
    else
        width = s + 1;
    for (;;) {
        int read_from_terminal;
        int read_from_sslcon;

        read_from_terminal = 0;
        read_from_sslcon = SSL_has_pending(con)
                           || (async && SSL_waiting_for_async(con));

        if (!read_from_sslcon) {
            FD_ZERO(&readfds);
#if !defined(OPENSSL_SYS_WINDOWS) && !defined(OPENSSL_SYS_MSDOS)
            openssl_fdset(fileno_stdin(), &readfds);
#endif
            openssl_fdset(s, &readfds);
            /*
             * Note: under VMS with SOCKETSHR the second parameter is
             * currently of type (int *) whereas under other systems it is
             * (void *) if you don't have a cast it will choke the compiler:
             * if you do have a cast then you can either go for (int *) or
             * (void *).
             */
#if defined(OPENSSL_SYS_WINDOWS) || defined(OPENSSL_SYS_MSDOS)
            /*
             * Under DOS (non-djgpp) and Windows we can't select on stdin:
             * only on sockets. As a workaround we timeout the select every
             * second and check for any keypress. In a proper Windows
             * application we wouldn't do this because it is inefficient.
             */
            timeout.tv_sec = 1;
            timeout.tv_usec = 0;
            i = select(width, (void *)&readfds, NULL, NULL, &timeout);
            if (has_stdin_waiting())
                read_from_terminal = 1;
            if ((i < 0) || (!i && !read_from_terminal))
                continue;
#else
            if (SSL_is_dtls(con) && DTLSv1_get_timeout(con, &timeout))
                timeoutp = &timeout;
            else
                timeoutp = NULL;

            i = select(width, (void *)&readfds, NULL, NULL, timeoutp);

            if ((SSL_is_dtls(con)) && DTLSv1_handle_timeout(con) > 0)
                BIO_printf(bio_err, "TIMEOUT occurred\n");

            if (i <= 0)
                continue;
            if (FD_ISSET(fileno_stdin(), &readfds))
                read_from_terminal = 1;
#endif
            if (FD_ISSET(s, &readfds))
                read_from_sslcon = 1;
        }
        if (read_from_terminal) {
            if (s_crlf) {
                int j, lf_num;

                i = raw_read_stdin(buf, bufsize / 2);
                lf_num = 0;
                /* both loops are skipped when i <= 0 */
                for (j = 0; j < i; j++)
                    if (buf[j] == '\n')
                        lf_num++;
                for (j = i - 1; j >= 0; j--) {
                    buf[j + lf_num] = buf[j];
                    if (buf[j] == '\n') {
                        lf_num--;
                        i++;
                        buf[j + lf_num] = '\r';
                    }
                }
                assert(lf_num == 0);
            } else {
                i = raw_read_stdin(buf, bufsize);
            }

            if (!s_quiet && !s_brief) {
                if ((i <= 0) || (buf[0] == 'Q')) {
                    BIO_printf(bio_s_out, "DONE\n");
                    (void)BIO_flush(bio_s_out);
                    BIO_closesocket(s);
                    close_accept_socket();
                    ret = -11;
                    goto err;
                }
                if ((i <= 0) || (buf[0] == 'q')) {
                    BIO_printf(bio_s_out, "DONE\n");
                    (void)BIO_flush(bio_s_out);
                    if (SSL_version(con) != DTLS1_VERSION)
                        BIO_closesocket(s);
                    /*
                     * close_accept_socket(); ret= -11;
                     */
                    goto err;
                }
                if ((buf[0] == 'r') && ((buf[1] == '\n') || (buf[1] == '\r'))) {
                    SSL_renegotiate(con);
                    i = SSL_do_handshake(con);
                    printf("SSL_do_handshake -> %d\n", i);
                    i = 0;      /* 13; */
                    continue;
                }
                if ((buf[0] == 'R') && ((buf[1] == '\n') || (buf[1] == '\r'))) {
                    SSL_set_verify(con,
                                   SSL_VERIFY_PEER | SSL_VERIFY_CLIENT_ONCE,
                                   NULL);
                    SSL_renegotiate(con);
                    i = SSL_do_handshake(con);
                    printf("SSL_do_handshake -> %d\n", i);
                    i = 0;      /* 13; */
                    continue;
                }
                if ((buf[0] == 'K' || buf[0] == 'k')
                        && ((buf[1] == '\n') || (buf[1] == '\r'))) {
                    SSL_key_update(con, buf[0] == 'K' ?
                                        SSL_KEY_UPDATE_REQUESTED
                                        : SSL_KEY_UPDATE_NOT_REQUESTED);
                    i = SSL_do_handshake(con);
                    printf("SSL_do_handshake -> %d\n", i);
                    i = 0;
                    continue;
                }
                if (buf[0] == 'c' && ((buf[1] == '\n') || (buf[1] == '\r'))) {
                    SSL_set_verify(con, SSL_VERIFY_PEER, NULL);
                    i = SSL_verify_client_post_handshake(con);
                    if (i == 0) {
                        printf("Failed to initiate request\n");
                        ERR_print_errors(bio_err);
                    } else {
                        i = SSL_do_handshake(con);
                        printf("SSL_do_handshake -> %d\n", i);
                        i = 0;
                    }
                    continue;
                }
                if (buf[0] == 'P') {
                    static const char str[] = "Lets print some clear text\n";
                    BIO_write(SSL_get_wbio(con), str, sizeof(str) -1);
                }
                if (buf[0] == 'S') {
                    print_stats(bio_s_out, SSL_get_SSL_CTX(con));
                }
            }
#ifdef CHARSET_EBCDIC
            ebcdic2ascii(buf, buf, i);
#endif
            l = k = 0;
            for (;;) {
                /* should do a select for the write */
#ifdef RENEG
                static count = 0;
                if (++count == 100) {
                    count = 0;
                    SSL_renegotiate(con);
                }
#endif
                k = SSL_write(con, &(buf[l]), (unsigned int)i);
#ifndef OPENSSL_NO_SRP
                while (SSL_get_error(con, k) == SSL_ERROR_WANT_X509_LOOKUP) {
                    BIO_printf(bio_s_out, "LOOKUP renego during write\n");

                    lookup_srp_user(&srp_callback_parm, bio_s_out);

                    k = SSL_write(con, &(buf[l]), (unsigned int)i);
                }
#endif
                switch (SSL_get_error(con, k)) {
                case SSL_ERROR_NONE:
                    break;
                case SSL_ERROR_WANT_ASYNC:
                    BIO_printf(bio_s_out, "Write BLOCK (Async)\n");
                    (void)BIO_flush(bio_s_out);
                    wait_for_async(con);
                    break;
                case SSL_ERROR_WANT_WRITE:
                case SSL_ERROR_WANT_READ:
                case SSL_ERROR_WANT_X509_LOOKUP:
                    BIO_printf(bio_s_out, "Write BLOCK\n");
                    (void)BIO_flush(bio_s_out);
                    break;
                case SSL_ERROR_WANT_ASYNC_JOB:
                    /*
                     * This shouldn't ever happen in s_server. Treat as an error
                     */
                case SSL_ERROR_SYSCALL:
                case SSL_ERROR_SSL:
                    BIO_printf(bio_s_out, "ERROR\n");
                    (void)BIO_flush(bio_s_out);
                    ERR_print_errors(bio_err);
                    ret = 1;
                    goto err;
                    /* break; */
                case SSL_ERROR_ZERO_RETURN:
                    BIO_printf(bio_s_out, "DONE\n");
                    (void)BIO_flush(bio_s_out);
                    ret = 1;
                    goto err;
                }
                if (k > 0) {
                    l += k;
                    i -= k;
                }
                if (i <= 0)
                    break;
            }
        }
        if (read_from_sslcon) {
            /*
             * init_ssl_connection handles all async events itself so if we're
             * waiting for async then we shouldn't go back into
             * init_ssl_connection
             */
            if ((!async || !SSL_waiting_for_async(con))
                    && !SSL_is_init_finished(con)) {
                i = init_ssl_connection(con);

                if (i < 0) {
                    ret = 0;
                    goto err;
                } else if (i == 0) {
                    ret = 1;
                    goto err;
                }
            } else {
 again:
                i = SSL_read(con, (char *)buf, bufsize);
#ifndef OPENSSL_NO_SRP
                while (SSL_get_error(con, i) == SSL_ERROR_WANT_X509_LOOKUP) {
                    BIO_printf(bio_s_out, "LOOKUP renego during read\n");

                    lookup_srp_user(&srp_callback_parm, bio_s_out);

                    i = SSL_read(con, (char *)buf, bufsize);
                }
#endif
                switch (SSL_get_error(con, i)) {
                case SSL_ERROR_NONE:
#ifdef CHARSET_EBCDIC
                    ascii2ebcdic(buf, buf, i);
#endif
                    raw_write_stdout(buf, (unsigned int)i);
                    (void)BIO_flush(bio_s_out);
                    if (SSL_has_pending(con))
                        goto again;
                    break;
                case SSL_ERROR_WANT_ASYNC:
                    BIO_printf(bio_s_out, "Read BLOCK (Async)\n");
                    (void)BIO_flush(bio_s_out);
                    wait_for_async(con);
                    break;
                case SSL_ERROR_WANT_WRITE:
                case SSL_ERROR_WANT_READ:
                    BIO_printf(bio_s_out, "Read BLOCK\n");
                    (void)BIO_flush(bio_s_out);
                    break;
                case SSL_ERROR_WANT_ASYNC_JOB:
                    /*
                     * This shouldn't ever happen in s_server. Treat as an error
                     */
                case SSL_ERROR_SYSCALL:
                case SSL_ERROR_SSL:
                    BIO_printf(bio_s_out, "ERROR\n");
                    (void)BIO_flush(bio_s_out);
                    ERR_print_errors(bio_err);
                    ret = 1;
                    goto err;
                case SSL_ERROR_ZERO_RETURN:
                    BIO_printf(bio_s_out, "DONE\n");
                    (void)BIO_flush(bio_s_out);
                    ret = 1;
                    goto err;
                }
            }
        }
    }
 err:
    if (con != NULL) {
        BIO_printf(bio_s_out, "shutting down SSL\n");
        do_ssl_shutdown(con);
        SSL_free(con);
    }
    BIO_printf(bio_s_out, "CONNECTION CLOSED\n");
    OPENSSL_clear_free(buf, bufsize);
    return ret;
}

static void close_accept_socket(void)
{
    BIO_printf(bio_err, "shutdown accept socket\n");
    if (accept_socket >= 0) {
        BIO_closesocket(accept_socket);
    }
}

static int is_retryable(SSL *con, int i)
{
    int err = SSL_get_error(con, i);

    /* If it's not a fatal error, it must be retryable */
    return (err != SSL_ERROR_SSL)
           && (err != SSL_ERROR_SYSCALL)
           && (err != SSL_ERROR_ZERO_RETURN);
}

static int init_ssl_connection(SSL *con)
{
    int i;
    long verify_err;
    int retry = 0;

    if (dtlslisten || stateless) {
        BIO_ADDR *client = NULL;

        if (dtlslisten) {
            if ((client = BIO_ADDR_new()) == NULL) {
                BIO_printf(bio_err, "ERROR - memory\n");
                return 0;
            }
            i = DTLSv1_listen(con, client);
        } else {
            i = SSL_stateless(con);
        }
        if (i > 0) {
            BIO *wbio;
            int fd = -1;

            if (dtlslisten) {
                wbio = SSL_get_wbio(con);
                if (wbio) {
                    BIO_get_fd(wbio, &fd);
                }

                if (!wbio || BIO_connect(fd, client, 0) == 0) {
                    BIO_printf(bio_err, "ERROR - unable to connect\n");
                    BIO_ADDR_free(client);
                    return 0;
                }

                (void)BIO_ctrl_set_connected(wbio, client);
                BIO_ADDR_free(client);
                dtlslisten = 0;
            } else {
                stateless = 0;
            }
            i = SSL_accept(con);
        } else {
            BIO_ADDR_free(client);
        }
    } else {
        do {
            i = SSL_accept(con);

            if (i <= 0)
                retry = is_retryable(con, i);
#ifdef CERT_CB_TEST_RETRY
            {
                while (i <= 0
                        && SSL_get_error(con, i) == SSL_ERROR_WANT_X509_LOOKUP
                        && SSL_get_state(con) == TLS_ST_SR_CLNT_HELLO) {
                    BIO_printf(bio_err,
                               "LOOKUP from certificate callback during accept\n");
                    i = SSL_accept(con);
                    if (i <= 0)
                        retry = is_retryable(con, i);
                }
            }
#endif

#ifndef OPENSSL_NO_SRP
            while (i <= 0
                   && SSL_get_error(con, i) == SSL_ERROR_WANT_X509_LOOKUP) {
                BIO_printf(bio_s_out, "LOOKUP during accept %s\n",
                           srp_callback_parm.login);

                lookup_srp_user(&srp_callback_parm, bio_s_out);

                i = SSL_accept(con);
                if (i <= 0)
                    retry = is_retryable(con, i);
            }
#endif
        } while (i < 0 && SSL_waiting_for_async(con));
    }

    if (i <= 0) {
        if (((dtlslisten || stateless) && i == 0)
                || (!dtlslisten && !stateless && retry)) {
            BIO_printf(bio_s_out, "DELAY\n");
            return 1;
        }

        BIO_printf(bio_err, "ERROR\n");

        verify_err = SSL_get_verify_result(con);
        if (verify_err != X509_V_OK) {
            BIO_printf(bio_err, "verify error:%s\n",
                       X509_verify_cert_error_string(verify_err));
        }
        /* Always print any error messages */
        ERR_print_errors(bio_err);
        return 0;
    }

    print_connection_info(con);
    return 1;
}

static void print_connection_info(SSL *con)
{
    const char *str;
    X509 *peer;
    char buf[BUFSIZ];
#if !defined(OPENSSL_NO_NEXTPROTONEG)
    const unsigned char *next_proto_neg;
    unsigned next_proto_neg_len;
#endif
    unsigned char *exportedkeymat;
    int i;

    if (s_brief)
        print_ssl_summary(con);

    PEM_write_bio_SSL_SESSION(bio_s_out, SSL_get_session(con));

    peer = SSL_get0_peer_certificate(con);
    if (peer != NULL) {
        BIO_printf(bio_s_out, "Client certificate\n");
        PEM_write_bio_X509(bio_s_out, peer);
        dump_cert_text(bio_s_out, peer);
        peer = NULL;
    }

    if (SSL_get_shared_ciphers(con, buf, sizeof(buf)) != NULL)
        BIO_printf(bio_s_out, "Shared ciphers:%s\n", buf);
    str = SSL_CIPHER_get_name(SSL_get_current_cipher(con));
    ssl_print_sigalgs(bio_s_out, con);
#ifndef OPENSSL_NO_EC
    ssl_print_point_formats(bio_s_out, con);
    ssl_print_groups(bio_s_out, con, 0);
#endif
    print_ca_names(bio_s_out, con);
    BIO_printf(bio_s_out, "CIPHER is %s\n", (str != NULL) ? str : "(NONE)");

#if !defined(OPENSSL_NO_NEXTPROTONEG)
    SSL_get0_next_proto_negotiated(con, &next_proto_neg, &next_proto_neg_len);
    if (next_proto_neg) {
        BIO_printf(bio_s_out, "NEXTPROTO is ");
        BIO_write(bio_s_out, next_proto_neg, next_proto_neg_len);
        BIO_printf(bio_s_out, "\n");
    }
#endif
#ifndef OPENSSL_NO_SRTP
    {
        SRTP_PROTECTION_PROFILE *srtp_profile
            = SSL_get_selected_srtp_profile(con);

        if (srtp_profile)
            BIO_printf(bio_s_out, "SRTP Extension negotiated, profile=%s\n",
                       srtp_profile->name);
    }
#endif
    if (SSL_session_reused(con))
        BIO_printf(bio_s_out, "Reused session-id\n");
    BIO_printf(bio_s_out, "Secure Renegotiation IS%s supported\n",
               SSL_get_secure_renegotiation_support(con) ? "" : " NOT");
    if ((SSL_get_options(con) & SSL_OP_NO_RENEGOTIATION))
        BIO_printf(bio_s_out, "Renegotiation is DISABLED\n");

    if (keymatexportlabel != NULL) {
        BIO_printf(bio_s_out, "Keying material exporter:\n");
        BIO_printf(bio_s_out, "    Label: '%s'\n", keymatexportlabel);
        BIO_printf(bio_s_out, "    Length: %i bytes\n", keymatexportlen);
        exportedkeymat = app_malloc(keymatexportlen, "export key");
        if (!SSL_export_keying_material(con, exportedkeymat,
                                        keymatexportlen,
                                        keymatexportlabel,
                                        strlen(keymatexportlabel),
                                        NULL, 0, 0)) {
            BIO_printf(bio_s_out, "    Error\n");
        } else {
            BIO_printf(bio_s_out, "    Keying material: ");
            for (i = 0; i < keymatexportlen; i++)
                BIO_printf(bio_s_out, "%02X", exportedkeymat[i]);
            BIO_printf(bio_s_out, "\n");
        }
        OPENSSL_free(exportedkeymat);
    }
#ifndef OPENSSL_NO_KTLS
    if (BIO_get_ktls_send(SSL_get_wbio(con)))
        BIO_printf(bio_err, "Using Kernel TLS for sending\n");
    if (BIO_get_ktls_recv(SSL_get_rbio(con)))
        BIO_printf(bio_err, "Using Kernel TLS for receiving\n");
#endif

    (void)BIO_flush(bio_s_out);
}

static int www_body(int s, int stype, int prot, unsigned char *context)
{
    char *buf = NULL;
    int ret = 1;
    int i, j, k, dot;
    SSL *con;
    const SSL_CIPHER *c;
    BIO *io, *ssl_bio, *sbio;
#ifdef RENEG
    int total_bytes = 0;
#endif
    int width;
    fd_set readfds;
    const char *opmode;

    /* Set width for a select call if needed */
    width = s + 1;

    buf = app_malloc(bufsize, "server www buffer");
    io = BIO_new(BIO_f_buffer());
    ssl_bio = BIO_new(BIO_f_ssl());
    if ((io == NULL) || (ssl_bio == NULL))
        goto err;

    if (s_nbio) {
        if (!BIO_socket_nbio(s, 1))
            ERR_print_errors(bio_err);
        else if (!s_quiet)
            BIO_printf(bio_err, "Turned on non blocking io\n");
    }

    /* lets make the output buffer a reasonable size */
    if (!BIO_set_write_buffer_size(io, bufsize))
        goto err;

    if ((con = SSL_new(ctx)) == NULL)
        goto err;

    if (s_tlsextdebug) {
        SSL_set_tlsext_debug_callback(con, tlsext_cb);
        SSL_set_tlsext_debug_arg(con, bio_s_out);
    }

    if (context != NULL
        && !SSL_set_session_id_context(con, context,
                                       strlen((char *)context))) {
        SSL_free(con);
        goto err;
    }

    sbio = BIO_new_socket(s, BIO_NOCLOSE);
    if (s_nbio_test) {
        BIO *test;

        test = BIO_new(BIO_f_nbio_test());
        sbio = BIO_push(test, sbio);
    }
    SSL_set_bio(con, sbio, sbio);
    SSL_set_accept_state(con);

    /* No need to free |con| after this. Done by BIO_free(ssl_bio) */
    BIO_set_ssl(ssl_bio, con, BIO_CLOSE);
    BIO_push(io, ssl_bio);
#ifdef CHARSET_EBCDIC
    io = BIO_push(BIO_new(BIO_f_ebcdic_filter()), io);
#endif

    if (s_debug) {
        BIO_set_callback(SSL_get_rbio(con), bio_dump_callback);
        BIO_set_callback_arg(SSL_get_rbio(con), (char *)bio_s_out);
    }
    if (s_msg) {
#ifndef OPENSSL_NO_SSL_TRACE
        if (s_msg == 2)
            SSL_set_msg_callback(con, SSL_trace);
        else
#endif
            SSL_set_msg_callback(con, msg_cb);
        SSL_set_msg_callback_arg(con, bio_s_msg ? bio_s_msg : bio_s_out);
    }

    for (;;) {
        i = BIO_gets(io, buf, bufsize - 1);
        if (i < 0) {            /* error */
            if (!BIO_should_retry(io) && !SSL_waiting_for_async(con)) {
                if (!s_quiet)
                    ERR_print_errors(bio_err);
                goto err;
            } else {
                BIO_printf(bio_s_out, "read R BLOCK\n");
#ifndef OPENSSL_NO_SRP
                if (BIO_should_io_special(io)
                    && BIO_get_retry_reason(io) == BIO_RR_SSL_X509_LOOKUP) {
                    BIO_printf(bio_s_out, "LOOKUP renego during read\n");

                    lookup_srp_user(&srp_callback_parm, bio_s_out);

                    continue;
                }
#endif
#if !defined(OPENSSL_SYS_MSDOS)
                sleep(1);
#endif
                continue;
            }
        } else if (i == 0) {    /* end of input */
            ret = 1;
            goto end;
        }

        /* else we have data */
        if (((www == 1) && (strncmp("GET ", buf, 4) == 0)) ||
            ((www == 2) && (strncmp("GET /stats ", buf, 11) == 0))) {
            char *p;
            X509 *peer = NULL;
            STACK_OF(SSL_CIPHER) *sk;
            static const char *space = "                          ";

#ifndef OPENSSL_NO_ESNI
            /*
             * This isn't an ESNI related change really. Seems like
             * s_server hangs in some way if we get to this code
             * with www=1, so maybe only do it if renego is 
             * actually supported. Try it anyway
             */
            if (www == 1 && SSL_get_secure_renegotiation_support(con)
                    && strncmp("GET /reneg", buf, 10) == 0) {
#else
            if (www == 1 && strncmp("GET /reneg", buf, 10) == 0) {
#endif
                if (strncmp("GET /renegcert", buf, 14) == 0)
                    SSL_set_verify(con,
                                   SSL_VERIFY_PEER | SSL_VERIFY_CLIENT_ONCE,
                                   NULL);
                i = SSL_renegotiate(con);
                BIO_printf(bio_s_out, "SSL_renegotiate -> %d\n", i);
                /* Send the HelloRequest */
                i = SSL_do_handshake(con);
                if (i <= 0) {
                    BIO_printf(bio_s_out, "SSL_do_handshake() Retval %d\n",
                               SSL_get_error(con, i));
                    ERR_print_errors(bio_err);
                    goto err;
                }
                /* Wait for a ClientHello to come back */
                FD_ZERO(&readfds);
                openssl_fdset(s, &readfds);
                i = select(width, (void *)&readfds, NULL, NULL, NULL);
                if (i <= 0 || !FD_ISSET(s, &readfds)) {
                    BIO_printf(bio_s_out,
                               "Error waiting for client response\n");
                    ERR_print_errors(bio_err);
                    goto err;
                }
                /*
                 * We're not actually expecting any data here and we ignore
                 * any that is sent. This is just to force the handshake that
                 * we're expecting to come from the client. If they haven't
                 * sent one there's not much we can do.
                 */
                BIO_gets(io, buf, bufsize - 1);
            }

            BIO_puts(io,
                     "HTTP/1.0 200 ok\r\nContent-type: text/html\r\n\r\n");
            BIO_puts(io, "<HTML><BODY BGCOLOR=\"#ffffff\">\n");
            /* BIO_puts(io, OpenSSL_version(OPENSSL_VERSION)); */
#ifndef OPENSSL_NO_ESNI
            /*
             * Customise output a bit to show ESNI info at top
             * Note: unlikely to want to integrate this upstream
             */
            BIO_puts(io, "<h1>OpenSSL with ESNI</h1>\n");
            char *hidden=NULL; 
            char *clear_sni=NULL;
            BIO_puts(io, "<h2>\n");
            int esnirv=SSL_get_esni_status(con,&hidden,&clear_sni);
            switch (esnirv) {
            case SSL_ESNI_STATUS_NOT_TRIED: 
                BIO_puts(io,"ESNI not attempted\n");
                break;
            case SSL_ESNI_STATUS_FAILED: 
                BIO_puts(io,"ESNI tried but failed\n");
                break;
            case SSL_ESNI_STATUS_BAD_NAME: 
                BIO_puts(io,"ESNI worked but bad name\n");
                break;
            case SSL_ESNI_STATUS_SUCCESS:
                BIO_printf(io,"ESNI success: clear sni: %s, hidden: %s\n",
                                (clear_sni==NULL?"none":clear_sni),
                            (hidden==NULL?"none":hidden));
                break;
            default:
                BIO_printf(io," Error getting ESNI status\n");
                break;
            }
            BIO_puts(io, "</h2>\n");
            BIO_puts(io, "<h2>TLS Session details</h2>\n");
            BIO_puts(io, "<pre>\n");
            /*
             * also dump session info to server stdout for debugging
             */
            SSL_SESSION_print(bio_s_out, SSL_get_session(con));
#else
            BIO_puts(io, "<pre>\n");
            BIO_puts(io, "\n");
            for (i = 0; i < local_argc; i++) {
                const char *myp;
                for (myp = local_argv[i]; *myp; myp++)
                    switch (*myp) {
                    case '<':
                        BIO_puts(io, "&lt;");
                        break;
                    case '>':
                        BIO_puts(io, "&gt;");
                        break;
                    case '&':
                        BIO_puts(io, "&amp;");
                        break;
                    default:
                        BIO_write(io, myp, 1);
                        break;
                    }
                BIO_write(io, " ", 1);
            }
            BIO_puts(io, "\n");
#endif

            BIO_printf(io,
                       "Secure Renegotiation IS%s supported\n",
                       SSL_get_secure_renegotiation_support(con) ?
                       "" : " NOT");

            /*
             * The following is evil and should not really be done
             */
            BIO_printf(io, "Ciphers supported in s_server binary\n");
            sk = SSL_get_ciphers(con);
            j = sk_SSL_CIPHER_num(sk);
            for (i = 0; i < j; i++) {
                c = sk_SSL_CIPHER_value(sk, i);
                BIO_printf(io, "%-11s:%-25s ",
                           SSL_CIPHER_get_version(c), SSL_CIPHER_get_name(c));
                if ((((i + 1) % 2) == 0) && (i + 1 != j))
                    BIO_puts(io, "\n");
            }
            BIO_puts(io, "\n");
            p = SSL_get_shared_ciphers(con, buf, bufsize);
            if (p != NULL) {
                BIO_printf(io,
                           "---\nCiphers common between both SSL end points:\n");
                j = i = 0;
                while (*p) {
                    if (*p == ':') {
                        BIO_write(io, space, 26 - j);
                        i++;
                        j = 0;
                        BIO_write(io, ((i % 3) ? " " : "\n"), 1);
                    } else {
                        BIO_write(io, p, 1);
                        j++;
                    }
                    p++;
                }
                BIO_puts(io, "\n");
            }
            ssl_print_sigalgs(io, con);
#ifndef OPENSSL_NO_EC
            ssl_print_groups(io, con, 0);
#endif
            print_ca_names(io, con);
            BIO_printf(io, (SSL_session_reused(con)
                            ? "---\nReused, " : "---\nNew, "));
            c = SSL_get_current_cipher(con);
            BIO_printf(io, "%s, Cipher is %s\n",
                       SSL_CIPHER_get_version(c), SSL_CIPHER_get_name(c));
            SSL_SESSION_print(io, SSL_get_session(con));
            BIO_printf(io, "---\n");
            print_stats(io, SSL_get_SSL_CTX(con));
            BIO_printf(io, "---\n");
            peer = SSL_get0_peer_certificate(con);
            if (peer != NULL) {
                BIO_printf(io, "Client certificate\n");
                X509_print(io, peer);
                PEM_write_bio_X509(io, peer);
                peer = NULL;
            } else {
                BIO_puts(io, "no client certificate available\n");
            }
            BIO_puts(io, "</pre></BODY></HTML>\r\n\r\n");
            break;
        } else if ((www == 2 || www == 3)
                   && (strncmp("GET /", buf, 5) == 0)) {
            BIO *file;
            char *p, *e;
            static const char *text =
                "HTTP/1.0 200 ok\r\nContent-type: text/plain\r\n\r\n";

            /* skip the '/' */
            p = &(buf[5]);

            dot = 1;
            for (e = p; *e != '\0'; e++) {
                if (e[0] == ' ')
                    break;

                if (e[0] == ':') {
                    /* Windows drive. We treat this the same way as ".." */
                    dot = -1;
                    break;
                }

                switch (dot) {
                case 1:
                    dot = (e[0] == '.') ? 2 : 0;
                    break;
                case 2:
                    dot = (e[0] == '.') ? 3 : 0;
                    break;
                case 3:
                    dot = (e[0] == '/' || e[0] == '\\') ? -1 : 0;
                    break;
                }
                if (dot == 0)
                    dot = (e[0] == '/' || e[0] == '\\') ? 1 : 0;
            }
            dot = (dot == 3) || (dot == -1); /* filename contains ".."
                                              * component */

            if (*e == '\0') {
                BIO_puts(io, text);
                BIO_printf(io, "'%s' is an invalid file name\r\n", p);
                break;
            }
            *e = '\0';

            if (dot) {
                BIO_puts(io, text);
                BIO_printf(io, "'%s' contains '..' or ':'\r\n", p);
                break;
            }

            if (*p == '/' || *p == '\\') {
                BIO_puts(io, text);
                BIO_printf(io, "'%s' is an invalid path\r\n", p);
                break;
            }

            /* if a directory, do the index thang */
            if (app_isdir(p) > 0) {
                BIO_puts(io, text);
                BIO_printf(io, "'%s' is a directory\r\n", p);
                break;
            }

#ifndef OPENSSL_NO_ESNI
            /*
             * Again, not really an ESNI change but server up index.html
             * (if one exists) as a default pathname if none was provided
             */
            if (*p=='\0') {
                if ((file = BIO_new_file("index.html", "r")) == NULL) {
                    BIO_puts(io, text);
                    BIO_printf(io, "Error opening defaulted index.html\r\n");
                    ERR_print_errors(io);
                    break;
                }
            }

            opmode = (http_server_binmode == 1) ? "rb" : "r";
            if ((file = BIO_new_file(p, opmode)) == NULL) {
                BIO_puts(io, text);
                BIO_printf(io, "Error opening '%s' mode='%s'\r\n", p, opmode);
                ERR_print_errors(io);
                break;
            }

            if (file==NULL) {
                BIO_puts(io, text);
                BIO_printf(io, "Weird - shouldn't get here '%s'\r\n", p);
                ERR_print_errors(io);
                break;
            }

#else

            opmode = (http_server_binmode == 1) ? "rb" : "r";
            if ((file = BIO_new_file(p, opmode)) == NULL) {
                BIO_puts(io, text);
                BIO_printf(io, "Error opening '%s' mode='%s'\r\n", p, opmode);
                ERR_print_errors(io);
                break;
            }

            if (file==NULL) {
                BIO_puts(io, text);
                BIO_printf(io, "Weird - shouldn't get here '%s'\r\n", p);
                ERR_print_errors(io);
                break;
            }
#endif
            if (!s_quiet)
                BIO_printf(bio_err, "FILE:%s\n", p);

            if (www == 2) {
                i = strlen(p);
                if (((i > 5) && (strcmp(&(p[i - 5]), ".html") == 0)) ||
                    ((i > 4) && (strcmp(&(p[i - 4]), ".php") == 0)) ||
                    ((i > 4) && (strcmp(&(p[i - 4]), ".htm") == 0)))
                    BIO_puts(io,
                             "HTTP/1.0 200 ok\r\nContent-type: text/html\r\n\r\n");
#ifndef OPENSSL_NO_ESNI
                /* 
                 * same comment as last time
                 */
                else if (i==0 && file != NULL) {
                    /*
                     * Do this if we defaulted to index.html and opening that worked
                     */
                    BIO_puts(io, "HTTP/1.0 200 ok\r\nContent-type: text/html\r\n\r\n");
                }
#endif
                else
                    BIO_puts(io,
                             "HTTP/1.0 200 ok\r\nContent-type: text/plain\r\n\r\n");
            }
            /* send the file */
#ifndef OPENSSL_NO_KTLS
            if (use_sendfile) {
                FILE *fp = NULL;
                int fd;
                struct stat st;
                off_t offset = 0;
                size_t filesize;

                BIO_get_fp(file, &fp);
                fd = fileno(fp);
                if (fstat(fd, &st) < 0) {
                    BIO_printf(io, "Error fstat '%s'\r\n", p);
                    ERR_print_errors(io);
                    goto write_error;
                }

                filesize = st.st_size;
                if (((int)BIO_flush(io)) < 0)
                    goto write_error;

                for (;;) {
                    i = SSL_sendfile(con, fd, offset, filesize, 0);
                    if (i < 0) {
                        BIO_printf(io, "Error SSL_sendfile '%s'\r\n", p);
                        ERR_print_errors(io);
                        break;
                    } else {
                        offset += i;
                        filesize -= i;
                    }

                    if (filesize <= 0) {
                        if (!s_quiet)
                            BIO_printf(bio_err, "KTLS SENDFILE '%s' OK\n", p);

                        break;
                    }
                }
            } else
#endif
            {
                for (;;) {
                    i = BIO_read(file, buf, bufsize);
                    if (i <= 0)
                        break;

#ifdef RENEG
                    total_bytes += i;
                    BIO_printf(bio_err, "%d\n", i);
                    if (total_bytes > 3 * 1024) {
                        total_bytes = 0;
                        BIO_printf(bio_err, "RENEGOTIATE\n");
                        SSL_renegotiate(con);
                    }
#endif

                    for (j = 0; j < i;) {
#ifdef RENEG
                        static count = 0;
                        if (++count == 13)
                            SSL_renegotiate(con);
#endif
                        k = BIO_write(io, &(buf[j]), i - j);
                        if (k <= 0) {
                            if (!BIO_should_retry(io)
                                && !SSL_waiting_for_async(con)) {
                                goto write_error;
                            } else {
                                BIO_printf(bio_s_out, "rwrite W BLOCK\n");
                            }
                        } else {
                            j += k;
                        }
                    }
                }
            }
 write_error:
            BIO_free(file);
            break;
        }
    }

    for (;;) {
        i = (int)BIO_flush(io);
        if (i <= 0) {
            if (!BIO_should_retry(io))
                break;
        } else
            break;
    }
 end:
    /* make sure we re-use sessions */
    do_ssl_shutdown(con);

 err:
    OPENSSL_free(buf);
    BIO_free_all(io);
    return ret;
}

static int rev_body(int s, int stype, int prot, unsigned char *context)
{
    char *buf = NULL;
    int i;
    int ret = 1;
    SSL *con;
    BIO *io, *ssl_bio, *sbio;

    buf = app_malloc(bufsize, "server rev buffer");
    io = BIO_new(BIO_f_buffer());
    ssl_bio = BIO_new(BIO_f_ssl());
    if ((io == NULL) || (ssl_bio == NULL))
        goto err;

    /* lets make the output buffer a reasonable size */
    if (!BIO_set_write_buffer_size(io, bufsize))
        goto err;

    if ((con = SSL_new(ctx)) == NULL)
        goto err;

    if (s_tlsextdebug) {
        SSL_set_tlsext_debug_callback(con, tlsext_cb);
        SSL_set_tlsext_debug_arg(con, bio_s_out);
    }
    if (context != NULL
        && !SSL_set_session_id_context(con, context,
                                       strlen((char *)context))) {
        SSL_free(con);
        ERR_print_errors(bio_err);
        goto err;
    }

    sbio = BIO_new_socket(s, BIO_NOCLOSE);
    SSL_set_bio(con, sbio, sbio);
    SSL_set_accept_state(con);

    /* No need to free |con| after this. Done by BIO_free(ssl_bio) */
    BIO_set_ssl(ssl_bio, con, BIO_CLOSE);
    BIO_push(io, ssl_bio);
#ifdef CHARSET_EBCDIC
    io = BIO_push(BIO_new(BIO_f_ebcdic_filter()), io);
#endif

    if (s_debug) {
        BIO_set_callback(SSL_get_rbio(con), bio_dump_callback);
        BIO_set_callback_arg(SSL_get_rbio(con), (char *)bio_s_out);
    }
    if (s_msg) {
#ifndef OPENSSL_NO_SSL_TRACE
        if (s_msg == 2)
            SSL_set_msg_callback(con, SSL_trace);
        else
#endif
            SSL_set_msg_callback(con, msg_cb);
        SSL_set_msg_callback_arg(con, bio_s_msg ? bio_s_msg : bio_s_out);
    }

    for (;;) {
        i = BIO_do_handshake(io);
        if (i > 0)
            break;
        if (!BIO_should_retry(io)) {
            BIO_puts(bio_err, "CONNECTION FAILURE\n");
            ERR_print_errors(bio_err);
            goto end;
        }
#ifndef OPENSSL_NO_SRP
        if (BIO_should_io_special(io)
            && BIO_get_retry_reason(io) == BIO_RR_SSL_X509_LOOKUP) {
            BIO_printf(bio_s_out, "LOOKUP renego during accept\n");

            lookup_srp_user(&srp_callback_parm, bio_s_out);

            continue;
        }
#endif
    }
    BIO_printf(bio_err, "CONNECTION ESTABLISHED\n");
    print_ssl_summary(con);

    for (;;) {
        i = BIO_gets(io, buf, bufsize - 1);
        if (i < 0) {            /* error */
            if (!BIO_should_retry(io)) {
                if (!s_quiet)
                    ERR_print_errors(bio_err);
                goto err;
            } else {
                BIO_printf(bio_s_out, "read R BLOCK\n");
#ifndef OPENSSL_NO_SRP
                if (BIO_should_io_special(io)
                    && BIO_get_retry_reason(io) == BIO_RR_SSL_X509_LOOKUP) {
                    BIO_printf(bio_s_out, "LOOKUP renego during read\n");

                    lookup_srp_user(&srp_callback_parm, bio_s_out);

                    continue;
                }
#endif
#if !defined(OPENSSL_SYS_MSDOS)
                sleep(1);
#endif
                continue;
            }
        } else if (i == 0) {    /* end of input */
            ret = 1;
            BIO_printf(bio_err, "CONNECTION CLOSED\n");
            goto end;
        } else {
            char *p = buf + i - 1;
            while (i && (*p == '\n' || *p == '\r')) {
                p--;
                i--;
            }
            if (!s_ign_eof && (i == 5) && (strncmp(buf, "CLOSE", 5) == 0)) {
                ret = 1;
                BIO_printf(bio_err, "CONNECTION CLOSED\n");
                goto end;
            }
            BUF_reverse((unsigned char *)buf, NULL, i);
            buf[i] = '\n';
            BIO_write(io, buf, i + 1);
            for (;;) {
                i = BIO_flush(io);
                if (i > 0)
                    break;
                if (!BIO_should_retry(io))
                    goto end;
            }
        }
    }
 end:
    /* make sure we re-use sessions */
    do_ssl_shutdown(con);

 err:

    OPENSSL_free(buf);
    BIO_free_all(io);
    return ret;
}

#define MAX_SESSION_ID_ATTEMPTS 10
static int generate_session_id(SSL *ssl, unsigned char *id,
                               unsigned int *id_len)
{
    unsigned int count = 0;
    unsigned int session_id_prefix_len = strlen(session_id_prefix);

    do {
        if (RAND_bytes(id, *id_len) <= 0)
            return 0;
        /*
         * Prefix the session_id with the required prefix. NB: If our prefix
         * is too long, clip it - but there will be worse effects anyway, eg.
         * the server could only possibly create 1 session ID (ie. the
         * prefix!) so all future session negotiations will fail due to
         * conflicts.
         */
        memcpy(id, session_id_prefix,
               (session_id_prefix_len < *id_len) ?
                session_id_prefix_len : *id_len);
    }
    while (SSL_has_matching_session_id(ssl, id, *id_len) &&
           (++count < MAX_SESSION_ID_ATTEMPTS));
    if (count >= MAX_SESSION_ID_ATTEMPTS)
        return 0;
    return 1;
}

/*
 * By default s_server uses an in-memory cache which caches SSL_SESSION
 * structures without any serialization. This hides some bugs which only
 * become apparent in deployed servers. By implementing a basic external
 * session cache some issues can be debugged using s_server.
 */

typedef struct simple_ssl_session_st {
    unsigned char *id;
    unsigned int idlen;
    unsigned char *der;
    int derlen;
    struct simple_ssl_session_st *next;
} simple_ssl_session;

static simple_ssl_session *first = NULL;

static int add_session(SSL *ssl, SSL_SESSION *session)
{
    simple_ssl_session *sess = app_malloc(sizeof(*sess), "get session");
    unsigned char *p;

    SSL_SESSION_get_id(session, &sess->idlen);
    sess->derlen = i2d_SSL_SESSION(session, NULL);
    if (sess->derlen < 0) {
        BIO_printf(bio_err, "Error encoding session\n");
        OPENSSL_free(sess);
        return 0;
    }

    sess->id = OPENSSL_memdup(SSL_SESSION_get_id(session, NULL), sess->idlen);
    sess->der = app_malloc(sess->derlen, "get session buffer");
    if (!sess->id) {
        BIO_printf(bio_err, "Out of memory adding to external cache\n");
        OPENSSL_free(sess->id);
        OPENSSL_free(sess->der);
        OPENSSL_free(sess);
        return 0;
    }
    p = sess->der;

    /* Assume it still works. */
    if (i2d_SSL_SESSION(session, &p) != sess->derlen) {
        BIO_printf(bio_err, "Unexpected session encoding length\n");
        OPENSSL_free(sess->id);
        OPENSSL_free(sess->der);
        OPENSSL_free(sess);
        return 0;
    }

    sess->next = first;
    first = sess;
    BIO_printf(bio_err, "New session added to external cache\n");
    return 0;
}

static SSL_SESSION *get_session(SSL *ssl, const unsigned char *id, int idlen,
                                int *do_copy)
{
    simple_ssl_session *sess;
    *do_copy = 0;
    for (sess = first; sess; sess = sess->next) {
        if (idlen == (int)sess->idlen && !memcmp(sess->id, id, idlen)) {
            const unsigned char *p = sess->der;
            BIO_printf(bio_err, "Lookup session: cache hit\n");
            return d2i_SSL_SESSION(NULL, &p, sess->derlen);
        }
    }
    BIO_printf(bio_err, "Lookup session: cache miss\n");
    return NULL;
}

static void del_session(SSL_CTX *sctx, SSL_SESSION *session)
{
    simple_ssl_session *sess, *prev = NULL;
    const unsigned char *id;
    unsigned int idlen;
    id = SSL_SESSION_get_id(session, &idlen);
    for (sess = first; sess; sess = sess->next) {
        if (idlen == sess->idlen && !memcmp(sess->id, id, idlen)) {
            if (prev)
                prev->next = sess->next;
            else
                first = sess->next;
            OPENSSL_free(sess->id);
            OPENSSL_free(sess->der);
            OPENSSL_free(sess);
            return;
        }
        prev = sess;
    }
}

static void init_session_cache_ctx(SSL_CTX *sctx)
{
    SSL_CTX_set_session_cache_mode(sctx,
                                   SSL_SESS_CACHE_NO_INTERNAL |
                                   SSL_SESS_CACHE_SERVER);
    SSL_CTX_sess_set_new_cb(sctx, add_session);
    SSL_CTX_sess_set_get_cb(sctx, get_session);
    SSL_CTX_sess_set_remove_cb(sctx, del_session);
}

static void free_sessions(void)
{
    simple_ssl_session *sess, *tsess;
    for (sess = first; sess;) {
        OPENSSL_free(sess->id);
        OPENSSL_free(sess->der);
        tsess = sess;
        sess = sess->next;
        OPENSSL_free(tsess);
    }
    first = NULL;
}

#endif                          /* OPENSSL_NO_SOCK */<|MERGE_RESOLUTION|>--- conflicted
+++ resolved
@@ -1190,7 +1190,6 @@
     OPT_SRTP_PROFILES, OPT_KEYMATEXPORT, OPT_KEYMATEXPORTLEN,
     OPT_KEYLOG_FILE, OPT_MAX_EARLY, OPT_RECV_MAX_EARLY, OPT_EARLY_DATA,
     OPT_S_NUM_TICKETS, OPT_ANTI_REPLAY, OPT_NO_ANTI_REPLAY, OPT_SCTP_LABEL_BUG,
-<<<<<<< HEAD
 #ifndef OPENSSL_NO_ESNI
     OPT_ESNIKEY, OPT_ESNIPRIV, OPT_ESNIPUB, OPT_ESNIDIR, OPT_ESNISPECIFICPAD, OPT_ESNI_HARDFAIL,
     OPT_ESNI_TRIALDECRYPT,
@@ -1199,10 +1198,7 @@
     OPT_ECHCONFIG, OPT_ECHDIR, OPT_ECHSPECIFICPAD, OPT_ECH_HARDFAIL,
     OPT_ECH_TRIALDECRYPT,
 #endif
-    OPT_HTTP_SERVER_BINMODE,
-=======
     OPT_HTTP_SERVER_BINMODE, OPT_NOCANAMES, OPT_IGNORE_UNEXPECTED_EOF,
->>>>>>> 33ac7b32
     OPT_R_ENUM,
     OPT_S_ENUM,
     OPT_V_ENUM,
@@ -1437,7 +1433,6 @@
 #endif
     {"alpn", OPT_ALPN, 's',
      "Set the advertised protocols for the ALPN extension (comma-separated list)"},
-<<<<<<< HEAD
 #ifndef OPENSSL_NO_ESNI
     {"esnikey", OPT_ESNIKEY, 's', "Load ESNI key pair"},
     {"esnipriv", OPT_ESNIPRIV, 's', "Load ESNI private key"},
@@ -1454,12 +1449,9 @@
     {"echhardfail", OPT_ECH_HARDFAIL, '-', "Fail connection if ESNI decryption fails (default is to serve SNI/COVER site if ESNI fails due to GREASE"},
     {"echtrialdecrypt", OPT_ECH_TRIALDECRYPT, '-', "Attepmt trial decryption with all loaded keys even if ESNI record_digest matching fails"},
 #endif
-=======
 #ifndef OPENSSL_NO_KTLS
     {"sendfile", OPT_SENDFILE, '-', "Use sendfile to response file with -WWW"},
 #endif
-
->>>>>>> 33ac7b32
     OPT_R_OPTIONS,
     OPT_S_OPTIONS,
     OPT_V_OPTIONS,
@@ -1551,7 +1543,6 @@
     const char *keylog_file = NULL;
     int max_early_data = -1, recv_max_early_data = -1;
     char *psksessf = NULL;
-<<<<<<< HEAD
 #ifndef OPENSSL_NO_ESNI
     char *esnikeyfile = NULL; 
     char *esniprivkeyfile = NULL; 
@@ -1568,10 +1559,7 @@
     int echhardfail=0; ///< whether we fail if ECH does or fall back to trying to serve COVER
     int echtrialdecrypt=0; ///< whether we attempt trial decryptions if record_digest mismatch
 #endif
-
-=======
     int no_ca_names = 0;
->>>>>>> 33ac7b32
 #ifndef OPENSSL_NO_SCTP
     int sctp_label_bug = 0;
 #endif
@@ -2292,13 +2280,10 @@
 
             if (s_cert2 == NULL)
                 goto end;
-<<<<<<< HEAD
-            }
+
 #if !defined(OPENSSL_NO_ESNI) && !defined(OPENSSL_NO_ECH)
             tlsextcbp.scert=s_cert2;
 #endif
-=======
->>>>>>> 33ac7b32
         }
     }
 #if !defined(OPENSSL_NO_NEXTPROTONEG)
