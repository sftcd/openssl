--- conflicted
+++ resolved
@@ -73,12 +73,8 @@
 $UTIL_DEFINE=$CPUIDDEF
 
 SOURCE[../libcrypto]=$UTIL_COMMON \
-<<<<<<< HEAD
-        mem.c mem_sec.c mem_str.c mem_dbg.c \
+        mem.c mem_sec.c mem_dbg.c \
         esnierr.c \
-=======
-        mem.c mem_sec.c mem_dbg.c \
->>>>>>> 7f0a8dc7
         cversion.c info.c cpt_err.c ebcdic.c uid.c o_time.c o_dir.c \
         o_fopen.c getenv.c o_init.c o_fips.c init.c trace.c provider.c \
         $UPLINKSRC
