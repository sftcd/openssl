/*
 * Copyright 1995-2023 The OpenSSL Project Authors. All Rights Reserved.
 * Copyright (c) 2002, Oracle and/or its affiliates. All rights reserved
 * Copyright 2005 Nokia. All rights reserved.
 *
 * Licensed under the Apache License 2.0 (the "License").  You may not use
 * this file except in compliance with the License.  You can obtain a copy
 * in the file LICENSE in the source distribution or at
 * https://www.openssl.org/source/license.html
 */

#ifndef OSSL_SSL_LOCAL_H
# define OSSL_SSL_LOCAL_H

# include "internal/e_os.h"              /* struct timeval for DTLS */
# include <stdlib.h>
# include <time.h>
# include <errno.h>
# include "internal/common.h" /* for HAS_PREFIX */

# include <openssl/buffer.h>
# include <openssl/bio.h>
# include <openssl/comp.h>
# include <openssl/dsa.h>
# include <openssl/err.h>
# include <openssl/ssl.h>
# include <openssl/async.h>
# include <openssl/symhacks.h>
# include <openssl/ct.h>
# include "internal/recordmethod.h"
# include "internal/statem.h"
# include "internal/packet.h"
# include "internal/dane.h"
# include "internal/refcount.h"
# include "internal/tsan_assist.h"
# include "internal/bio.h"
# ifndef OPENSSL_NO_ECH
#  include "ech_local.h"
# endif
# ifndef OPENSSL_NO_SECH
#  include "sech_local.h"
# endif//OPENSSL_NO_SECH
# include "internal/ktls.h"
# include "internal/time.h"
# include "internal/ssl.h"
# include "record/record.h"

# ifdef OPENSSL_BUILD_SHLIBSSL
#  undef OPENSSL_EXTERN
#  define OPENSSL_EXTERN OPENSSL_EXPORT
# endif

# define TLS_MAX_VERSION_INTERNAL TLS1_3_VERSION
# define DTLS_MAX_VERSION_INTERNAL DTLS1_2_VERSION

/*
 * DTLS version numbers are strange because they're inverted. Except for
 * DTLS1_BAD_VER, which should be considered "lower" than the rest.
 */
# define dtls_ver_ordinal(v1) (((v1) == DTLS1_BAD_VER) ? 0xff00 : (v1))
# define DTLS_VERSION_GT(v1, v2) (dtls_ver_ordinal(v1) < dtls_ver_ordinal(v2))
# define DTLS_VERSION_GE(v1, v2) (dtls_ver_ordinal(v1) <= dtls_ver_ordinal(v2))
# define DTLS_VERSION_LT(v1, v2) (dtls_ver_ordinal(v1) > dtls_ver_ordinal(v2))
# define DTLS_VERSION_LE(v1, v2) (dtls_ver_ordinal(v1) >= dtls_ver_ordinal(v2))

# define SSL_AD_NO_ALERT    -1

/*
 * Define the Bitmasks for SSL_CIPHER.algorithms.
 * This bits are used packed as dense as possible. If new methods/ciphers
 * etc will be added, the bits a likely to change, so this information
 * is for internal library use only, even though SSL_CIPHER.algorithms
 * can be publicly accessed.
 * Use the according functions for cipher management instead.
 *
 * The bit mask handling in the selection and sorting scheme in
 * ssl_create_cipher_list() has only limited capabilities, reflecting
 * that the different entities within are mutually exclusive:
 * ONLY ONE BIT PER MASK CAN BE SET AT A TIME.
 */

/* Bits for algorithm_mkey (key exchange algorithm) */
/* RSA key exchange */
# define SSL_kRSA                0x00000001U
/* tmp DH key no DH cert */
# define SSL_kDHE                0x00000002U
/* synonym */
# define SSL_kEDH                SSL_kDHE
/* ephemeral ECDH */
# define SSL_kECDHE              0x00000004U
/* synonym */
# define SSL_kEECDH              SSL_kECDHE
/* PSK */
# define SSL_kPSK                0x00000008U
/* GOST key exchange */
# define SSL_kGOST               0x00000010U
/* SRP */
# define SSL_kSRP                0x00000020U

# define SSL_kRSAPSK             0x00000040U
# define SSL_kECDHEPSK           0x00000080U
# define SSL_kDHEPSK             0x00000100U
/* GOST KDF key exchange, draft-smyshlyaev-tls12-gost-suites */
# define SSL_kGOST18             0x00000200U

/* all PSK */

# define SSL_PSK     (SSL_kPSK | SSL_kRSAPSK | SSL_kECDHEPSK | SSL_kDHEPSK)

/* Any appropriate key exchange algorithm (for TLS 1.3 ciphersuites) */
# define SSL_kANY                0x00000000U

/* Bits for algorithm_auth (server authentication) */
/* RSA auth */
# define SSL_aRSA                0x00000001U
/* DSS auth */
# define SSL_aDSS                0x00000002U
/* no auth (i.e. use ADH or AECDH) */
# define SSL_aNULL               0x00000004U
/* ECDSA auth*/
# define SSL_aECDSA              0x00000008U
/* PSK auth */
# define SSL_aPSK                0x00000010U
/* GOST R 34.10-2001 signature auth */
# define SSL_aGOST01             0x00000020U
/* SRP auth */
# define SSL_aSRP                0x00000040U
/* GOST R 34.10-2012 signature auth */
# define SSL_aGOST12             0x00000080U
/* Any appropriate signature auth (for TLS 1.3 ciphersuites) */
# define SSL_aANY                0x00000000U
/* All bits requiring a certificate */
#define SSL_aCERT \
    (SSL_aRSA | SSL_aDSS | SSL_aECDSA | SSL_aGOST01 | SSL_aGOST12)

/* Bits for algorithm_enc (symmetric encryption) */
# define SSL_DES                 0x00000001U
# define SSL_3DES                0x00000002U
# define SSL_RC4                 0x00000004U
# define SSL_RC2                 0x00000008U
# define SSL_IDEA                0x00000010U
# define SSL_eNULL               0x00000020U
# define SSL_AES128              0x00000040U
# define SSL_AES256              0x00000080U
# define SSL_CAMELLIA128         0x00000100U
# define SSL_CAMELLIA256         0x00000200U
# define SSL_eGOST2814789CNT     0x00000400U
# define SSL_SEED                0x00000800U
# define SSL_AES128GCM           0x00001000U
# define SSL_AES256GCM           0x00002000U
# define SSL_AES128CCM           0x00004000U
# define SSL_AES256CCM           0x00008000U
# define SSL_AES128CCM8          0x00010000U
# define SSL_AES256CCM8          0x00020000U
# define SSL_eGOST2814789CNT12   0x00040000U
# define SSL_CHACHA20POLY1305    0x00080000U
# define SSL_ARIA128GCM          0x00100000U
# define SSL_ARIA256GCM          0x00200000U
# define SSL_MAGMA               0x00400000U
# define SSL_KUZNYECHIK          0x00800000U

# define SSL_AESGCM              (SSL_AES128GCM | SSL_AES256GCM)
# define SSL_AESCCM              (SSL_AES128CCM | SSL_AES256CCM | SSL_AES128CCM8 | SSL_AES256CCM8)
# define SSL_AES                 (SSL_AES128|SSL_AES256|SSL_AESGCM|SSL_AESCCM)
# define SSL_CAMELLIA            (SSL_CAMELLIA128|SSL_CAMELLIA256)
# define SSL_CHACHA20            (SSL_CHACHA20POLY1305)
# define SSL_ARIAGCM             (SSL_ARIA128GCM | SSL_ARIA256GCM)
# define SSL_ARIA                (SSL_ARIAGCM)
# define SSL_CBC                 (SSL_DES | SSL_3DES | SSL_RC2 | SSL_IDEA \
                                  | SSL_AES128 | SSL_AES256 | SSL_CAMELLIA128 \
                                  | SSL_CAMELLIA256 | SSL_SEED)

/* Bits for algorithm_mac (symmetric authentication) */

# define SSL_MD5                 0x00000001U
# define SSL_SHA1                0x00000002U
# define SSL_GOST94      0x00000004U
# define SSL_GOST89MAC   0x00000008U
# define SSL_SHA256              0x00000010U
# define SSL_SHA384              0x00000020U
/* Not a real MAC, just an indication it is part of cipher */
# define SSL_AEAD                0x00000040U
# define SSL_GOST12_256          0x00000080U
# define SSL_GOST89MAC12         0x00000100U
# define SSL_GOST12_512          0x00000200U
# define SSL_MAGMAOMAC           0x00000400U
# define SSL_KUZNYECHIKOMAC      0x00000800U

/*
 * When adding new digest in the ssl_ciph.c and increment SSL_MD_NUM_IDX make
 * sure to update this constant too
 */

# define SSL_MD_MD5_IDX  0
# define SSL_MD_SHA1_IDX 1
# define SSL_MD_GOST94_IDX 2
# define SSL_MD_GOST89MAC_IDX 3
# define SSL_MD_SHA256_IDX 4
# define SSL_MD_SHA384_IDX 5
# define SSL_MD_GOST12_256_IDX  6
# define SSL_MD_GOST89MAC12_IDX 7
# define SSL_MD_GOST12_512_IDX  8
# define SSL_MD_MD5_SHA1_IDX 9
# define SSL_MD_SHA224_IDX 10
# define SSL_MD_SHA512_IDX 11
# define SSL_MD_MAGMAOMAC_IDX 12
# define SSL_MD_KUZNYECHIKOMAC_IDX 13
# define SSL_MAX_DIGEST 14

#define SSL_MD_NUM_IDX  SSL_MAX_DIGEST

/* Bits for algorithm2 (handshake digests and other extra flags) */

/* Bits 0-7 are handshake MAC */
# define SSL_HANDSHAKE_MAC_MASK  0xFF
# define SSL_HANDSHAKE_MAC_MD5_SHA1 SSL_MD_MD5_SHA1_IDX
# define SSL_HANDSHAKE_MAC_SHA256   SSL_MD_SHA256_IDX
# define SSL_HANDSHAKE_MAC_SHA384   SSL_MD_SHA384_IDX
# define SSL_HANDSHAKE_MAC_GOST94 SSL_MD_GOST94_IDX
# define SSL_HANDSHAKE_MAC_GOST12_256 SSL_MD_GOST12_256_IDX
# define SSL_HANDSHAKE_MAC_GOST12_512 SSL_MD_GOST12_512_IDX
# define SSL_HANDSHAKE_MAC_DEFAULT  SSL_HANDSHAKE_MAC_MD5_SHA1

/* Bits 8-15 bits are PRF */
# define TLS1_PRF_DGST_SHIFT 8
# define TLS1_PRF_SHA1_MD5 (SSL_MD_MD5_SHA1_IDX << TLS1_PRF_DGST_SHIFT)
# define TLS1_PRF_SHA256 (SSL_MD_SHA256_IDX << TLS1_PRF_DGST_SHIFT)
# define TLS1_PRF_SHA384 (SSL_MD_SHA384_IDX << TLS1_PRF_DGST_SHIFT)
# define TLS1_PRF_GOST94 (SSL_MD_GOST94_IDX << TLS1_PRF_DGST_SHIFT)
# define TLS1_PRF_GOST12_256 (SSL_MD_GOST12_256_IDX << TLS1_PRF_DGST_SHIFT)
# define TLS1_PRF_GOST12_512 (SSL_MD_GOST12_512_IDX << TLS1_PRF_DGST_SHIFT)
# define TLS1_PRF            (SSL_MD_MD5_SHA1_IDX << TLS1_PRF_DGST_SHIFT)

/*
 * Stream MAC for GOST ciphersuites from cryptopro draft (currently this also
 * goes into algorithm2)
 */
# define TLS1_STREAM_MAC 0x10000
/*
 * TLSTREE cipher/mac key derivation from draft-smyshlyaev-tls12-gost-suites
 * (currently this also  goes into algorithm2)
 */
# define TLS1_TLSTREE 0x20000

/* Ciphersuite supported in QUIC */
# define SSL_QUIC                0x00040000U

# define SSL_STRONG_MASK         0x0000001FU
# define SSL_DEFAULT_MASK        0X00000020U

# define SSL_STRONG_NONE         0x00000001U
# define SSL_LOW                 0x00000002U
# define SSL_MEDIUM              0x00000004U
# define SSL_HIGH                0x00000008U
# define SSL_FIPS                0x00000010U
# define SSL_NOT_DEFAULT         0x00000020U

/* we have used 0000003f - 26 bits left to go */

/* Flag used on OpenSSL ciphersuite ids to indicate they are for SSLv3+ */
# define SSL3_CK_CIPHERSUITE_FLAG                0x03000000

/* Check if an SSL structure is using DTLS */
# define SSL_CONNECTION_IS_DTLS(s) \
    (SSL_CONNECTION_GET_SSL(s)->method->ssl3_enc->enc_flags & SSL_ENC_FLAG_DTLS)

/* Check if we are using TLSv1.3 */
# define SSL_CONNECTION_IS_TLS13(s) (!SSL_CONNECTION_IS_DTLS(s) \
    && SSL_CONNECTION_GET_SSL(s)->method->version >= TLS1_3_VERSION \
    && SSL_CONNECTION_GET_SSL(s)->method->version != TLS_ANY_VERSION)

# define SSL_CONNECTION_TREAT_AS_TLS13(s) \
    (SSL_CONNECTION_IS_TLS13(s) \
     || (s)->early_data_state == SSL_EARLY_DATA_CONNECTING \
     || (s)->early_data_state == SSL_EARLY_DATA_CONNECT_RETRY \
     || (s)->early_data_state == SSL_EARLY_DATA_WRITING \
     || (s)->early_data_state == SSL_EARLY_DATA_WRITE_RETRY \
     || (s)->hello_retry_request == SSL_HRR_PENDING)

# define SSL_IS_FIRST_HANDSHAKE(s) ((s)->s3.tmp.finish_md_len == 0 \
                                    || (s)->s3.tmp.peer_finish_md_len == 0)

/* See if we need explicit IV */
# define SSL_USE_EXPLICIT_IV(s)  \
    (SSL_CONNECTION_GET_SSL(s)->method->ssl3_enc->enc_flags & SSL_ENC_FLAG_EXPLICIT_IV)
/*
 * See if we use signature algorithms extension and signature algorithm
 * before signatures.
 */
# define SSL_USE_SIGALGS(s)      \
    (SSL_CONNECTION_GET_SSL(s)->method->ssl3_enc->enc_flags & SSL_ENC_FLAG_SIGALGS)
/*
 * Allow TLS 1.2 ciphersuites: applies to DTLS 1.2 as well as TLS 1.2: may
 * apply to others in future.
 */
# define SSL_USE_TLS1_2_CIPHERS(s)       \
    (SSL_CONNECTION_GET_SSL(s)->method->ssl3_enc->enc_flags & SSL_ENC_FLAG_TLS1_2_CIPHERS)
/*
 * Determine if a client can use TLS 1.2 ciphersuites: can't rely on method
 * flags because it may not be set to correct version yet.
 */
# define SSL_CLIENT_USE_TLS1_2_CIPHERS(s)        \
    ((!SSL_CONNECTION_IS_DTLS(s) && s->client_version >= TLS1_2_VERSION) || \
     (SSL_CONNECTION_IS_DTLS(s) && DTLS_VERSION_GE(s->client_version, DTLS1_2_VERSION)))
/*
 * Determine if a client should send signature algorithms extension:
 * as with TLS1.2 cipher we can't rely on method flags.
 */
# define SSL_CLIENT_USE_SIGALGS(s)        \
    SSL_CLIENT_USE_TLS1_2_CIPHERS(s)

# define IS_MAX_FRAGMENT_LENGTH_EXT_VALID(value) \
    (((value) >= TLSEXT_max_fragment_length_512) && \
     ((value) <= TLSEXT_max_fragment_length_4096))
# define USE_MAX_FRAGMENT_LENGTH_EXT(session) \
    IS_MAX_FRAGMENT_LENGTH_EXT_VALID(session->ext.max_fragment_len_mode)
# define GET_MAX_FRAGMENT_LENGTH(session) \
    (512U << (session->ext.max_fragment_len_mode - 1))

# define SSL_READ_ETM(s) (s->s3.flags & TLS1_FLAGS_ENCRYPT_THEN_MAC_READ)
# define SSL_WRITE_ETM(s) (s->s3.flags & TLS1_FLAGS_ENCRYPT_THEN_MAC_WRITE)

# define SSL_IS_QUIC_HANDSHAKE(s) (((s)->s3.flags & TLS1_FLAGS_QUIC) != 0)

/* alert_dispatch values */

/* No alert pending */
# define SSL_ALERT_DISPATCH_NONE    0
/* Alert pending */
# define SSL_ALERT_DISPATCH_PENDING 1
/* Pending alert write needs to be retried */
# define SSL_ALERT_DISPATCH_RETRY   2

/* Mostly for SSLv3 */
# define SSL_PKEY_RSA            0
# define SSL_PKEY_RSA_PSS_SIGN   1
# define SSL_PKEY_DSA_SIGN       2
# define SSL_PKEY_ECC            3
# define SSL_PKEY_GOST01         4
# define SSL_PKEY_GOST12_256     5
# define SSL_PKEY_GOST12_512     6
# define SSL_PKEY_ED25519        7
# define SSL_PKEY_ED448          8
# define SSL_PKEY_NUM            9

# define SSL_ENC_DES_IDX         0
# define SSL_ENC_3DES_IDX        1
# define SSL_ENC_RC4_IDX         2
# define SSL_ENC_RC2_IDX         3
# define SSL_ENC_IDEA_IDX        4
# define SSL_ENC_NULL_IDX        5
# define SSL_ENC_AES128_IDX      6
# define SSL_ENC_AES256_IDX      7
# define SSL_ENC_CAMELLIA128_IDX 8
# define SSL_ENC_CAMELLIA256_IDX 9
# define SSL_ENC_GOST89_IDX      10
# define SSL_ENC_SEED_IDX        11
# define SSL_ENC_AES128GCM_IDX   12
# define SSL_ENC_AES256GCM_IDX   13
# define SSL_ENC_AES128CCM_IDX   14
# define SSL_ENC_AES256CCM_IDX   15
# define SSL_ENC_AES128CCM8_IDX  16
# define SSL_ENC_AES256CCM8_IDX  17
# define SSL_ENC_GOST8912_IDX    18
# define SSL_ENC_CHACHA_IDX      19
# define SSL_ENC_ARIA128GCM_IDX  20
# define SSL_ENC_ARIA256GCM_IDX  21
# define SSL_ENC_MAGMA_IDX       22
# define SSL_ENC_KUZNYECHIK_IDX  23
# define SSL_ENC_NUM_IDX         24

/*-
 * SSL_kRSA <- RSA_ENC
 * SSL_kDH  <- DH_ENC & (RSA_ENC | RSA_SIGN | DSA_SIGN)
 * SSL_kDHE <- RSA_ENC | RSA_SIGN | DSA_SIGN
 * SSL_aRSA <- RSA_ENC | RSA_SIGN
 * SSL_aDSS <- DSA_SIGN
 */

/*-
#define CERT_INVALID            0
#define CERT_PUBLIC_KEY         1
#define CERT_PRIVATE_KEY        2
*/

/* Certificate Type State */
# define OSSL_CERT_TYPE_CTOS_NONE    0
# define OSSL_CERT_TYPE_CTOS_GOOD    1
# define OSSL_CERT_TYPE_CTOS_ERROR   2

/* Post-Handshake Authentication state */
typedef enum {
    SSL_PHA_NONE = 0,
    SSL_PHA_EXT_SENT,        /* client-side only: extension sent */
    SSL_PHA_EXT_RECEIVED,    /* server-side only: extension received */
    SSL_PHA_REQUEST_PENDING, /* server-side only: request pending */
    SSL_PHA_REQUESTED        /* request received by client, or sent by server */
} SSL_PHA_STATE;

/* CipherSuite length. SSLv3 and all TLS versions. */
# define TLS_CIPHER_LEN 2
/* used to hold info on the particular ciphers used */
struct ssl_cipher_st {
    uint32_t valid;
    const char *name;           /* text name */
    const char *stdname;        /* RFC name */
    uint32_t id;                /* id, 4 bytes, first is version */
    /*
     * changed in 1.0.0: these four used to be portions of a single value
     * 'algorithms'
     */
    uint32_t algorithm_mkey;    /* key exchange algorithm */
    uint32_t algorithm_auth;    /* server authentication */
    uint32_t algorithm_enc;     /* symmetric encryption */
    uint32_t algorithm_mac;     /* symmetric authentication */
    int min_tls;                /* minimum SSL/TLS protocol version */
    int max_tls;                /* maximum SSL/TLS protocol version */
    int min_dtls;               /* minimum DTLS protocol version */
    int max_dtls;               /* maximum DTLS protocol version */
    uint32_t algo_strength;     /* strength and export flags */
    uint32_t algorithm2;        /* Extra flags */
    int32_t strength_bits;      /* Number of bits really used */
    uint32_t alg_bits;          /* Number of bits for algorithm */
};

/* Used to hold SSL/TLS functions */
struct ssl_method_st {
    int version;
    unsigned flags;
    unsigned long mask;
    SSL *(*ssl_new) (SSL_CTX *ctx);
    void (*ssl_free) (SSL *s);
    int (*ssl_reset) (SSL *s);
    int (*ssl_init) (SSL *s);
    int (*ssl_clear) (SSL *s);
    void (*ssl_deinit) (SSL *s);
    int (*ssl_accept) (SSL *s);
    int (*ssl_connect) (SSL *s);
    int (*ssl_read) (SSL *s, void *buf, size_t len, size_t *readbytes);
    int (*ssl_peek) (SSL *s, void *buf, size_t len, size_t *readbytes);
    int (*ssl_write) (SSL *s, const void *buf, size_t len, size_t *written);
    int (*ssl_shutdown) (SSL *s);
    int (*ssl_renegotiate) (SSL *s);
    int (*ssl_renegotiate_check) (SSL *s, int);
    int (*ssl_read_bytes) (SSL *s, uint8_t type, uint8_t *recvd_type,
                           unsigned char *buf, size_t len, int peek,
                           size_t *readbytes);
    int (*ssl_write_bytes) (SSL *s, uint8_t type, const void *buf_, size_t len,
                            size_t *written);
    int (*ssl_dispatch_alert) (SSL *s);
    long (*ssl_ctrl) (SSL *s, int cmd, long larg, void *parg);
    long (*ssl_ctx_ctrl) (SSL_CTX *ctx, int cmd, long larg, void *parg);
    const SSL_CIPHER *(*get_cipher_by_char) (const unsigned char *ptr);
    int (*put_cipher_by_char) (const SSL_CIPHER *cipher, WPACKET *pkt,
                               size_t *len);
    size_t (*ssl_pending) (const SSL *s);
    int (*num_ciphers) (void);
    const SSL_CIPHER *(*get_cipher) (unsigned ncipher);
    OSSL_TIME (*get_timeout) (void);
    const struct ssl3_enc_method *ssl3_enc; /* Extra SSLv3/TLS stuff */
    int (*ssl_version) (void);
    long (*ssl_callback_ctrl) (SSL *s, int cb_id, void (*fp) (void));
    long (*ssl_ctx_callback_ctrl) (SSL_CTX *s, int cb_id, void (*fp) (void));
};

/*
 * Matches the length of PSK_MAX_PSK_LEN. We keep it the same value for
 * consistency, even in the event of OPENSSL_NO_PSK being defined.
 */
# define TLS13_MAX_RESUMPTION_PSK_LENGTH      512

/*-
 * Lets make this into an ASN.1 type structure as follows
 * SSL_SESSION_ID ::= SEQUENCE {
 *      version                 INTEGER,        -- structure version number
 *      SSLversion              INTEGER,        -- SSL version number
 *      Cipher                  OCTET STRING,   -- the 3 byte cipher ID
 *      Session_ID              OCTET STRING,   -- the Session ID
 *      Master_key              OCTET STRING,   -- the master key
 *      Key_Arg [ 0 ] IMPLICIT  OCTET STRING,   -- the optional Key argument
 *      Time [ 1 ] EXPLICIT     INTEGER,        -- optional Start Time
 *      Timeout [ 2 ] EXPLICIT  INTEGER,        -- optional Timeout ins seconds
 *      Peer [ 3 ] EXPLICIT     X509,           -- optional Peer Certificate
 *      Session_ID_context [ 4 ] EXPLICIT OCTET STRING,   -- the Session ID context
 *      Verify_result [ 5 ] EXPLICIT INTEGER,   -- X509_V_... code for `Peer'
 *      HostName [ 6 ] EXPLICIT OCTET STRING,   -- optional HostName from servername TLS extension
 *      PSK_identity_hint [ 7 ] EXPLICIT OCTET STRING, -- optional PSK identity hint
 *      PSK_identity [ 8 ] EXPLICIT OCTET STRING,  -- optional PSK identity
 *      Ticket_lifetime_hint [9] EXPLICIT INTEGER, -- server's lifetime hint for session ticket
 *      Ticket [10]             EXPLICIT OCTET STRING, -- session ticket (clients only)
 *      Compression_meth [11]   EXPLICIT OCTET STRING, -- optional compression method
 *      SRP_username [ 12 ] EXPLICIT OCTET STRING -- optional SRP username
 *      flags [ 13 ] EXPLICIT INTEGER -- optional flags
 *      }
 * Look in ssl/ssl_asn1.c for more details
 * I'm using EXPLICIT tags so I can read the damn things using asn1parse :-).
 */
struct ssl_session_st {
    int ssl_version;            /* what ssl version session info is being kept
                                 * in here? */
    size_t master_key_length;

    /* TLSv1.3 early_secret used for external PSKs */
    unsigned char early_secret[EVP_MAX_MD_SIZE];
    /*
     * For <=TLS1.2 this is the master_key. For TLS1.3 this is the resumption
     * PSK
     */
    unsigned char master_key[TLS13_MAX_RESUMPTION_PSK_LENGTH];
    /* session_id - valid? */
    size_t session_id_length;
    unsigned char session_id[SSL_MAX_SSL_SESSION_ID_LENGTH];
    /*
     * this is used to determine whether the session is being reused in the
     * appropriate context. It is up to the application to set this, via
     * SSL_new
     */
    size_t sid_ctx_length;
    unsigned char sid_ctx[SSL_MAX_SID_CTX_LENGTH];
# ifndef OPENSSL_NO_PSK
    char *psk_identity_hint;
    char *psk_identity;
# endif
    /*
     * Used to indicate that session resumption is not allowed. Applications
     * can also set this bit for a new session via not_resumable_session_cb
     * to disable session caching and tickets.
     */
    int not_resumable;
    /* Peer raw public key, if available */
    EVP_PKEY *peer_rpk;
    /* This is the cert and type for the other end. */
    X509 *peer;
    /* Certificate chain peer sent. */
    STACK_OF(X509) *peer_chain;
    /*
     * when app_verify_callback accepts a session where the peer's
     * certificate is not ok, we must remember the error for session reuse:
     */
    long verify_result;         /* only for servers */
    CRYPTO_REF_COUNT references;
    OSSL_TIME timeout;
    OSSL_TIME time;
    OSSL_TIME calc_timeout;
    unsigned int compress_meth; /* Need to lookup the method */
    const SSL_CIPHER *cipher;
    unsigned long cipher_id;    /* when ASN.1 loaded, this needs to be used to
                                 * load the 'cipher' structure */
    unsigned int kex_group;      /* TLS group from key exchange */
    CRYPTO_EX_DATA ex_data;     /* application specific data */
    /*
     * These are used to make removal of session-ids more efficient and to
     * implement a maximum cache size.
     */
    struct ssl_session_st *prev, *next;

    struct {
        char *hostname;

# ifndef OPENSSL_NO_EC
        size_t ecpointformats_len;
        unsigned char *ecpointformats; /* peer's list */
# endif                         /* OPENSSL_NO_EC */
        size_t supportedgroups_len;
        uint16_t *supportedgroups; /* peer's list */
        /* RFC4507 info */
        unsigned char *tick; /* Session ticket */
        size_t ticklen;      /* Session ticket length */
        /* Session lifetime hint in seconds */
        unsigned long tick_lifetime_hint;
        uint32_t tick_age_add;
        /* Max number of bytes that can be sent as early data */
        uint32_t max_early_data;
        /* The ALPN protocol selected for this session */
        unsigned char *alpn_selected;
        size_t alpn_selected_len;
        /*
         * Maximum Fragment Length as per RFC 4366.
         * If this value does not contain RFC 4366 allowed values (1-4) then
         * either the Maximum Fragment Length Negotiation failed or was not
         * performed at all.
         */
        uint8_t max_fragment_len_mode;
    } ext;
# ifndef OPENSSL_NO_SRP
    char *srp_username;
# endif
    unsigned char *ticket_appdata;
    size_t ticket_appdata_len;
    uint32_t flags;
    SSL_CTX *owner;
};

/* Extended master secret support */
# define SSL_SESS_FLAG_EXTMS             0x1

# ifndef OPENSSL_NO_SRP

typedef struct srp_ctx_st {
    /* param for all the callbacks */
    void *SRP_cb_arg;
    /* set client Hello login callback */
    int (*TLS_ext_srp_username_callback) (SSL *, int *, void *);
    /* set SRP N/g param callback for verification */
    int (*SRP_verify_param_callback) (SSL *, void *);
    /* set SRP client passwd callback */
    char *(*SRP_give_srp_client_pwd_callback) (SSL *, void *);
    char *login;
    BIGNUM *N, *g, *s, *B, *A;
    BIGNUM *a, *b, *v;
    char *info;
    int strength;
    unsigned long srp_Mask;
} SRP_CTX;

# endif

typedef enum {
    SSL_EARLY_DATA_NONE = 0,
    SSL_EARLY_DATA_CONNECT_RETRY,
    SSL_EARLY_DATA_CONNECTING,
    SSL_EARLY_DATA_WRITE_RETRY,
    SSL_EARLY_DATA_WRITING,
    SSL_EARLY_DATA_WRITE_FLUSH,
    SSL_EARLY_DATA_UNAUTH_WRITING,
    SSL_EARLY_DATA_FINISHED_WRITING,
    SSL_EARLY_DATA_ACCEPT_RETRY,
    SSL_EARLY_DATA_ACCEPTING,
    SSL_EARLY_DATA_READ_RETRY,
    SSL_EARLY_DATA_READING,
    SSL_EARLY_DATA_FINISHED_READING
} SSL_EARLY_DATA_STATE;

/*
 * We check that the amount of unreadable early data doesn't exceed
 * max_early_data. max_early_data is given in plaintext bytes. However if it is
 * unreadable then we only know the number of ciphertext bytes. We also don't
 * know how much the overhead should be because it depends on the ciphersuite.
 * We make a small allowance. We assume 5 records of actual data plus the end
 * of early data alert record. Each record has a tag and a content type byte.
 * The longest tag length we know of is EVP_GCM_TLS_TAG_LEN. We don't count the
 * content of the alert record either which is 2 bytes.
 */
# define EARLY_DATA_CIPHERTEXT_OVERHEAD ((6 * (EVP_GCM_TLS_TAG_LEN + 1)) + 2)

/*
 * The allowance we have between the client's calculated ticket age and our own.
 * We allow for 10 seconds. If a ticket is presented and the
 * client's age calculation is different by more than this than our own then we
 * do not allow that ticket for early_data.
 */
# define TICKET_AGE_ALLOWANCE   ossl_seconds2time(10)

#define MAX_COMPRESSIONS_SIZE   255

struct ssl_comp_st {
    int id;
    const char *name;
    COMP_METHOD *method;
};

typedef struct raw_extension_st {
    /* Raw packet data for the extension */
    PACKET data;
    /* Set to 1 if the extension is present or 0 otherwise */
    int present;
    /* Set to 1 if we have already parsed the extension or 0 otherwise */
    int parsed;
    /* The type of this extension, i.e. a TLSEXT_TYPE_* value */
    unsigned int type;
    /* Track what order extensions are received in (0-based). */
    size_t received_order;
} RAW_EXTENSION;

typedef struct {
    unsigned int isv2;
    unsigned int legacy_version;
    unsigned char random[SSL3_RANDOM_SIZE];
    size_t session_id_len;
    unsigned char session_id[SSL_MAX_SSL_SESSION_ID_LENGTH];
    size_t dtls_cookie_len;
    unsigned char dtls_cookie[DTLS1_COOKIE_LENGTH];
    PACKET ciphersuites;
    size_t compressions_len;
    unsigned char compressions[MAX_COMPRESSIONS_SIZE];
    PACKET extensions;
    size_t pre_proc_exts_len;
    RAW_EXTENSION *pre_proc_exts;
} CLIENTHELLO_MSG;

/*
 * Extension index values NOTE: Any updates to these defines should be mirrored
 * with equivalent updates to ext_defs in extensions.c
 */
typedef enum tlsext_index_en {
    TLSEXT_IDX_renegotiate,
    TLSEXT_IDX_server_name,
    TLSEXT_IDX_max_fragment_length,
    TLSEXT_IDX_srp,
    TLSEXT_IDX_ec_point_formats,
    TLSEXT_IDX_supported_groups,
    TLSEXT_IDX_session_ticket,
    TLSEXT_IDX_status_request,
    TLSEXT_IDX_next_proto_neg,
    TLSEXT_IDX_application_layer_protocol_negotiation,
    TLSEXT_IDX_use_srtp,
    TLSEXT_IDX_encrypt_then_mac,
    TLSEXT_IDX_signed_certificate_timestamp,
    TLSEXT_IDX_extended_master_secret,
    TLSEXT_IDX_signature_algorithms_cert,
    TLSEXT_IDX_post_handshake_auth,
    TLSEXT_IDX_client_cert_type,
    TLSEXT_IDX_server_cert_type,
    TLSEXT_IDX_signature_algorithms,
    TLSEXT_IDX_supported_versions,
    TLSEXT_IDX_psk_kex_modes,
    TLSEXT_IDX_key_share,
    TLSEXT_IDX_cookie,
    TLSEXT_IDX_cryptopro_bug,
    TLSEXT_IDX_compress_certificate,
    TLSEXT_IDX_early_data,
    TLSEXT_IDX_certificate_authorities,
    TLSEXT_IDX_ech,
    TLSEXT_IDX_outer_extensions,
    TLSEXT_IDX_padding,
    TLSEXT_IDX_psk,
    /* Dummy index - must always be the last entry */
    TLSEXT_IDX_num_builtins
} TLSEXT_INDEX;

DEFINE_LHASH_OF_EX(SSL_SESSION);
/* Needed in ssl_cert.c */
DEFINE_LHASH_OF_EX(X509_NAME);

# define TLSEXT_KEYNAME_LENGTH  16
# define TLSEXT_TICK_KEY_LENGTH 32

typedef struct ssl_ctx_ext_secure_st {
    unsigned char tick_hmac_key[TLSEXT_TICK_KEY_LENGTH];
    unsigned char tick_aes_key[TLSEXT_TICK_KEY_LENGTH];
} SSL_CTX_EXT_SECURE;

/*
 * Helper function for HMAC
 * The structure should be considered opaque, it will change once the low
 * level deprecated calls are removed.  At that point it can be replaced
 * by EVP_MAC_CTX and most of the functions converted to macros or inlined
 * directly.
 */
typedef struct ssl_hmac_st {
    EVP_MAC_CTX *ctx;
# ifndef OPENSSL_NO_DEPRECATED_3_0
    HMAC_CTX *old_ctx;
# endif
} SSL_HMAC;

SSL_HMAC *ssl_hmac_new(const SSL_CTX *ctx);
void ssl_hmac_free(SSL_HMAC *ctx);
# ifndef OPENSSL_NO_DEPRECATED_3_0
HMAC_CTX *ssl_hmac_get0_HMAC_CTX(SSL_HMAC *ctx);
# endif
EVP_MAC_CTX *ssl_hmac_get0_EVP_MAC_CTX(SSL_HMAC *ctx);
int ssl_hmac_init(SSL_HMAC *ctx, void *key, size_t len, char *md);
int ssl_hmac_update(SSL_HMAC *ctx, const unsigned char *data, size_t len);
int ssl_hmac_final(SSL_HMAC *ctx, unsigned char *md, size_t *len,
                   size_t max_size);
size_t ssl_hmac_size(const SSL_HMAC *ctx);

int ssl_get_EC_curve_nid(const EVP_PKEY *pkey);
__owur int tls13_set_encoded_pub_key(EVP_PKEY *pkey,
                                     const unsigned char *enckey,
                                     size_t enckeylen);

typedef struct tls_group_info_st {
    char *tlsname;           /* Curve Name as in TLS specs */
    char *realname;          /* Curve Name according to provider */
    char *algorithm;         /* Algorithm name to fetch */
    unsigned int secbits;    /* Bits of security (from SP800-57) */
    uint16_t group_id;       /* Group ID */
    int mintls;              /* Minimum TLS version, -1 unsupported */
    int maxtls;              /* Maximum TLS version (or 0 for undefined) */
    int mindtls;             /* Minimum DTLS version, -1 unsupported */
    int maxdtls;             /* Maximum DTLS version (or 0 for undefined) */
    char is_kem;             /* Mode for this Group: 0 is KEX, 1 is KEM */
} TLS_GROUP_INFO;

typedef struct tls_sigalg_info_st {
    char *name;              /* name as in IANA TLS specs */
    uint16_t code_point;     /* IANA-specified code point of sigalg-name */
    char *sigalg_name;       /* (combined) sigalg name */
    char *sigalg_oid;        /* (combined) sigalg OID */
    char *sig_name;          /* pure signature algorithm name */
    char *sig_oid;           /* pure signature algorithm OID */
    char *hash_name;         /* hash algorithm name */
    char *hash_oid;          /* hash algorithm OID */
    char *keytype;           /* keytype name */
    char *keytype_oid;       /* keytype OID */
    unsigned int secbits;    /* Bits of security (from SP800-57) */
    int mintls;              /* Minimum TLS version, -1 unsupported */
    int maxtls;              /* Maximum TLS version (or 0 for undefined) */
} TLS_SIGALG_INFO;

/*
 * Structure containing table entry of certificate info corresponding to
 * CERT_PKEY entries
 */
typedef struct {
    int nid; /* NID of public key algorithm */
    uint32_t amask; /* authmask corresponding to key type */
} SSL_CERT_LOOKUP;

/* flags values */
# define TLS_GROUP_TYPE             0x0000000FU /* Mask for group type */
# define TLS_GROUP_CURVE_PRIME      0x00000001U
# define TLS_GROUP_CURVE_CHAR2      0x00000002U
# define TLS_GROUP_CURVE_CUSTOM     0x00000004U
# define TLS_GROUP_FFDHE            0x00000008U
# define TLS_GROUP_ONLY_FOR_TLS1_3  0x00000010U

# define TLS_GROUP_FFDHE_FOR_TLS1_3 (TLS_GROUP_FFDHE|TLS_GROUP_ONLY_FOR_TLS1_3)

struct ssl_ctx_st {
    OSSL_LIB_CTX *libctx;

    const SSL_METHOD *method;
    STACK_OF(SSL_CIPHER) *cipher_list;
    /* same as above but sorted for lookup */
    STACK_OF(SSL_CIPHER) *cipher_list_by_id;
    /* TLSv1.3 specific ciphersuites */
    STACK_OF(SSL_CIPHER) *tls13_ciphersuites;
    struct x509_store_st /* X509_STORE */ *cert_store;
    LHASH_OF(SSL_SESSION) *sessions;
    /*
     * Most session-ids that will be cached, default is
     * SSL_SESSION_CACHE_MAX_SIZE_DEFAULT. 0 is unlimited.
     */
    size_t session_cache_size;
    struct ssl_session_st *session_cache_head;
    struct ssl_session_st *session_cache_tail;
    /*
     * This can have one of 2 values, ored together, SSL_SESS_CACHE_CLIENT,
     * SSL_SESS_CACHE_SERVER, Default is SSL_SESSION_CACHE_SERVER, which
     * means only SSL_accept will cache SSL_SESSIONS.
     */
    uint32_t session_cache_mode;
    /*
     * If timeout is not 0, it is the default timeout value set when
     * SSL_new() is called.  This has been put in to make life easier to set
     * things up
     */
    OSSL_TIME session_timeout;
    /*
     * If this callback is not null, it will be called each time a session id
     * is added to the cache.  If this function returns 1, it means that the
     * callback will do a SSL_SESSION_free() when it has finished using it.
     * Otherwise, on 0, it means the callback has finished with it. If
     * remove_session_cb is not null, it will be called when a session-id is
     * removed from the cache.  After the call, OpenSSL will
     * SSL_SESSION_free() it.
     */
    int (*new_session_cb) (struct ssl_st *ssl, SSL_SESSION *sess);
    void (*remove_session_cb) (struct ssl_ctx_st *ctx, SSL_SESSION *sess);
    SSL_SESSION *(*get_session_cb) (struct ssl_st *ssl,
                                    const unsigned char *data, int len,
                                    int *copy);
    struct {
        TSAN_QUALIFIER int sess_connect;       /* SSL new conn - started */
        TSAN_QUALIFIER int sess_connect_renegotiate; /* SSL reneg - requested */
        TSAN_QUALIFIER int sess_connect_good;  /* SSL new conne/reneg - finished */
        TSAN_QUALIFIER int sess_accept;        /* SSL new accept - started */
        TSAN_QUALIFIER int sess_accept_renegotiate; /* SSL reneg - requested */
        TSAN_QUALIFIER int sess_accept_good;   /* SSL accept/reneg - finished */
        TSAN_QUALIFIER int sess_miss;          /* session lookup misses */
        TSAN_QUALIFIER int sess_timeout;       /* reuse attempt on timeouted session */
        TSAN_QUALIFIER int sess_cache_full;    /* session removed due to full cache */
        TSAN_QUALIFIER int sess_hit;           /* session reuse actually done */
        TSAN_QUALIFIER int sess_cb_hit;        /* session-id that was not in
                                                * the cache was passed back via
                                                * the callback. This indicates
                                                * that the application is
                                                * supplying session-id's from
                                                * other processes - spooky
                                                * :-) */
    } stats;
#ifdef TSAN_REQUIRES_LOCKING
    CRYPTO_RWLOCK *tsan_lock;
#endif

    CRYPTO_REF_COUNT references;

    /* if defined, these override the X509_verify_cert() calls */
    int (*app_verify_callback) (X509_STORE_CTX *, void *);
    void *app_verify_arg;
    /*
     * before OpenSSL 0.9.7, 'app_verify_arg' was ignored
     * ('app_verify_callback' was called with just one argument)
     */

    /* Default password callback. */
    pem_password_cb *default_passwd_callback;

    /* Default password callback user data. */
    void *default_passwd_callback_userdata;

    /* get client cert callback */
    int (*client_cert_cb) (SSL *ssl, X509 **x509, EVP_PKEY **pkey);

    /* cookie generate callback */
    int (*app_gen_cookie_cb) (SSL *ssl, unsigned char *cookie,
                              unsigned int *cookie_len);

    /* verify cookie callback */
    int (*app_verify_cookie_cb) (SSL *ssl, const unsigned char *cookie,
                                 unsigned int cookie_len);

    /* TLS1.3 app-controlled cookie generate callback */
    int (*gen_stateless_cookie_cb) (SSL *ssl, unsigned char *cookie,
                                    size_t *cookie_len);

    /* TLS1.3 verify app-controlled cookie callback */
    int (*verify_stateless_cookie_cb) (SSL *ssl, const unsigned char *cookie,
                                       size_t cookie_len);

    CRYPTO_EX_DATA ex_data;

    const EVP_MD *md5;          /* For SSLv3/TLSv1 'ssl3-md5' */
    const EVP_MD *sha1;         /* For SSLv3/TLSv1 'ssl3-sha1' */

    STACK_OF(X509) *extra_certs;
    STACK_OF(SSL_COMP) *comp_methods; /* stack of SSL_COMP, SSLv3/TLSv1 */

    /* Default values used when no per-SSL value is defined follow */

    /* used if SSL's info_callback is NULL */
    void (*info_callback) (const SSL *ssl, int type, int val);

    /*
     * What we put in certificate_authorities extension for TLS 1.3
     * (ClientHello and CertificateRequest) or just client cert requests for
     * earlier versions. If client_ca_names is populated then it is only used
     * for client cert requests, and in preference to ca_names.
     */
    STACK_OF(X509_NAME) *ca_names;
    STACK_OF(X509_NAME) *client_ca_names;

    /*
     * Default values to use in SSL structures follow (these are copied by
     * SSL_new)
     */

    uint64_t options;
    uint32_t mode;
    int min_proto_version;
    int max_proto_version;
    size_t max_cert_list;

    struct cert_st /* CERT */ *cert;
    SSL_CERT_LOOKUP *ssl_cert_info;
    int read_ahead;

    /* callback that allows applications to peek at protocol messages */
    ossl_msg_cb msg_callback;
    void *msg_callback_arg;

    uint32_t verify_mode;
    size_t sid_ctx_length;
    unsigned char sid_ctx[SSL_MAX_SID_CTX_LENGTH];
    /* called 'verify_callback' in the SSL */
    int (*default_verify_callback) (int ok, X509_STORE_CTX *ctx);

    /* Default generate session ID callback. */
    GEN_SESSION_CB generate_session_id;

    X509_VERIFY_PARAM *param;

    int quiet_shutdown;

# ifndef OPENSSL_NO_CT
    CTLOG_STORE *ctlog_store;   /* CT Log Store */
    /*
     * Validates that the SCTs (Signed Certificate Timestamps) are sufficient.
     * If they are not, the connection should be aborted.
     */
    ssl_ct_validation_cb ct_validation_callback;
    void *ct_validation_callback_arg;
# endif

    /*
     * If we're using more than one pipeline how should we divide the data
     * up between the pipes?
     */
    size_t split_send_fragment;
    /*
     * Maximum amount of data to send in one fragment. actual record size can
     * be more than this due to padding and MAC overheads.
     */
    size_t max_send_fragment;

    /* Up to how many pipelines should we use? If 0 then 1 is assumed */
    size_t max_pipelines;

    /* The default read buffer length to use (0 means not set) */
    size_t default_read_buf_len;

# ifndef OPENSSL_NO_ENGINE
    /*
     * Engine to pass requests for client certs to
     */
    ENGINE *client_cert_engine;
# endif

    /* ClientHello callback.  Mostly for extensions, but not entirely. */
    SSL_client_hello_cb_fn client_hello_cb;
    void *client_hello_cb_arg;


#ifndef OPENSSL_NO_SECH
    struct {
        unsigned char symmetric_key_len;
        char *symmetric_key;
    } sech;
#endif//OPENSSL_NO_SECH

    /* TLS extensions. */
    struct {
        /* TLS extensions servername callback */
        int (*servername_cb) (SSL *, int *, void *);
        void *servername_arg;
        /* RFC 4507 session ticket keys */
        unsigned char tick_key_name[TLSEXT_KEYNAME_LENGTH];
        SSL_CTX_EXT_SECURE *secure;
# ifndef OPENSSL_NO_DEPRECATED_3_0
        /* Callback to support customisation of ticket key setting */
        int (*ticket_key_cb) (SSL *ssl,
                              unsigned char *name, unsigned char *iv,
                              EVP_CIPHER_CTX *ectx, HMAC_CTX *hctx, int enc);
#endif
        int (*ticket_key_evp_cb) (SSL *ssl,
                                  unsigned char *name, unsigned char *iv,
                                  EVP_CIPHER_CTX *ectx, EVP_MAC_CTX *hctx,
                                  int enc);

        /* certificate status request info */
        /* Callback for status request */
        int (*status_cb) (SSL *ssl, void *arg);
        void *status_arg;
        /* ext status type used for CSR extension (OCSP Stapling) */
        int status_type;
        /* RFC 4366 Maximum Fragment Length Negotiation */
        uint8_t max_fragment_len_mode;

        /* EC extension values inherited by SSL structure */
        size_t ecpointformats_len;
        unsigned char *ecpointformats;

        size_t supportedgroups_len;
        uint16_t *supportedgroups;

        uint16_t *supported_groups_default;
        size_t supported_groups_default_len;
        /*
         * ALPN information (we are in the process of transitioning from NPN to
         * ALPN.)
         */

        /*-
         * For a server, this contains a callback function that allows the
         * server to select the protocol for the connection.
         *   out: on successful return, this must point to the raw protocol
         *        name (without the length prefix).
         *   outlen: on successful return, this contains the length of |*out|.
         *   in: points to the client's list of supported protocols in
         *       wire-format.
         *   inlen: the length of |in|.
         */
        int (*alpn_select_cb) (SSL *s,
                               const unsigned char **out,
                               unsigned char *outlen,
                               const unsigned char *in,
                               unsigned int inlen, void *arg);
        void *alpn_select_cb_arg;

        /*
         * For a client, this contains the list of supported protocols in wire
         * format.
         */
        unsigned char *alpn;
        size_t alpn_len;

# ifndef OPENSSL_NO_NEXTPROTONEG
        /* Next protocol negotiation information */

        /*
         * For a server, this contains a callback function by which the set of
         * advertised protocols can be provided.
         */
        SSL_CTX_npn_advertised_cb_func npn_advertised_cb;
        void *npn_advertised_cb_arg;
        /*
         * For a client, this contains a callback function that selects the next
         * protocol from the list provided by the server.
         */
        SSL_CTX_npn_select_cb_func npn_select_cb;
        void *npn_select_cb_arg;
# endif
#ifndef OPENSSL_NO_ECH
        /* Encrypted ClientHello details for SSL_CTX */
        SSL_ECH *ech; /* array of ECH configurations */
        int nechs; /* number of elements of the above array */
        SSL_ech_cb_func ech_cb; /* ECH call back */
        unsigned char *alpn_outer; /* Outer ALPN (if any) */
        size_t alpn_outer_len;
#endif
        unsigned char cookie_hmac_key[SHA256_DIGEST_LENGTH];
    } ext;

#ifndef OPENSSL_NO_SECH
    struct {
        char *symmetric_key;
    } sech;
#endif

# ifndef OPENSSL_NO_PSK
    SSL_psk_client_cb_func psk_client_callback;
    SSL_psk_server_cb_func psk_server_callback;
# endif
    SSL_psk_find_session_cb_func psk_find_session_cb;
    SSL_psk_use_session_cb_func psk_use_session_cb;

# ifndef OPENSSL_NO_SRP
    SRP_CTX srp_ctx;            /* ctx for SRP authentication */
# endif

    /* Shared DANE context */
    struct dane_ctx_st dane;

# ifndef OPENSSL_NO_SRTP
    /* SRTP profiles we are willing to do from RFC 5764 */
    STACK_OF(SRTP_PROTECTION_PROFILE) *srtp_profiles;
# endif
    /*
     * Callback for disabling session caching and ticket support on a session
     * basis, depending on the chosen cipher.
     */
    int (*not_resumable_session_cb) (SSL *ssl, int is_forward_secure);

    CRYPTO_RWLOCK *lock;

    /*
     * Callback for logging key material for use with debugging tools like
     * Wireshark. The callback should log `line` followed by a newline.
     */
    SSL_CTX_keylog_cb_func keylog_callback;

    /*
     * The maximum number of bytes advertised in session tickets that can be
     * sent as early data.
     */
    uint32_t max_early_data;

    /*
     * The maximum number of bytes of early data that a server will tolerate
     * (which should be at least as much as max_early_data).
     */
    uint32_t recv_max_early_data;

    /* TLS1.3 padding callback */
    size_t (*record_padding_cb)(SSL *s, int type, size_t len, void *arg);
    void *record_padding_arg;
    size_t block_padding;

    /* Session ticket appdata */
    SSL_CTX_generate_session_ticket_fn generate_ticket_cb;
    SSL_CTX_decrypt_session_ticket_fn decrypt_ticket_cb;
    void *ticket_cb_data;

    /* The number of TLS1.3 tickets to automatically send */
    size_t num_tickets;

    /* Callback to determine if early_data is acceptable or not */
    SSL_allow_early_data_cb_fn allow_early_data_cb;
    void *allow_early_data_cb_data;

    /* Do we advertise Post-handshake auth support? */
    int pha_enabled;

    /* Callback for SSL async handling */
    SSL_async_callback_fn async_cb;
    void *async_cb_arg;

    char *propq;

    int ssl_mac_pkey_id[SSL_MD_NUM_IDX];
    const EVP_CIPHER *ssl_cipher_methods[SSL_ENC_NUM_IDX];
    const EVP_MD *ssl_digest_methods[SSL_MD_NUM_IDX];
    size_t ssl_mac_secret_size[SSL_MD_NUM_IDX];

    size_t tls12_sigalgs_len;
    /* Cache of all sigalgs we know and whether they are available or not */
    struct sigalg_lookup_st *sigalg_lookup_cache;
    /* List of all sigalgs (code points) available, incl. from providers */
    uint16_t *tls12_sigalgs;

    TLS_GROUP_INFO *group_list;
    size_t group_list_len;
    size_t group_list_max_len;

    TLS_SIGALG_INFO *sigalg_list;
    size_t sigalg_list_len;
    size_t sigalg_list_max_len;

    /* masks of disabled algorithms */
    uint32_t disabled_enc_mask;
    uint32_t disabled_mac_mask;
    uint32_t disabled_mkey_mask;
    uint32_t disabled_auth_mask;

#ifndef OPENSSL_NO_COMP_ALG
    /* certificate compression preferences */
    int cert_comp_prefs[TLSEXT_comp_cert_limit];
#endif

    /* Certificate Type stuff - for RPK vs X.509 */
    unsigned char *client_cert_type;
    size_t client_cert_type_len;
    unsigned char *server_cert_type;
    size_t server_cert_type_len;

# ifndef OPENSSL_NO_QLOG
    char *qlog_title; /* Session title for qlog */
# endif
};

typedef struct cert_pkey_st CERT_PKEY;

#define SSL_TYPE_SSL_CONNECTION  0
#define SSL_TYPE_QUIC_CONNECTION 1
#define SSL_TYPE_QUIC_XSO        2

struct ssl_st {
    int type;
    SSL_CTX *ctx;
    const SSL_METHOD *defltmeth;
    const SSL_METHOD *method;
    CRYPTO_REF_COUNT references;
    CRYPTO_RWLOCK *lock;
    /* extra application data */
    CRYPTO_EX_DATA ex_data;
};

<<<<<<< HEAD
#include "ssl_connection_st.h"
=======
struct ssl_connection_st {
    /* type identifier and common data */
    struct ssl_st ssl;
    /*
     * protocol version (one of SSL2_VERSION, SSL3_VERSION, TLS1_VERSION,
     * DTLS1_VERSION)
     */
    int version;
    /*
     * There are 2 BIO's even though they are normally both the same.  This
     * is so data can be read and written to different handlers
     */
    /* used by SSL_read */
    BIO *rbio;
    /* used by SSL_write */
    BIO *wbio;
    /* used during session-id reuse to concatenate messages */
    BIO *bbio;
    /*
     * This holds a variable that indicates what we were doing when a 0 or -1
     * is returned.  This is needed for non-blocking IO so we know what
     * request needs re-doing when in SSL_accept or SSL_connect
     */
    int rwstate;
    int (*handshake_func) (SSL *);
    /*
     * Imagine that here's a boolean member "init" that is switched as soon
     * as SSL_set_{accept/connect}_state is called for the first time, so
     * that "state" and "handshake_func" are properly initialized.  But as
     * handshake_func is == 0 until then, we use this test instead of an
     * "init" member.
     */
    /* are we the server side? */
    int server;
    /*
     * Generate a new session or reuse an old one.
     * NB: For servers, the 'new' session may actually be a previously
     * cached session or even the previous session unless
     * SSL_OP_NO_SESSION_RESUMPTION_ON_RENEGOTIATION is set
     */
    int new_session;
    /* don't send shutdown packets */
    int quiet_shutdown;
    /* we have shut things down, 0x01 sent, 0x02 for received */
    int shutdown;
    /* Timestamps used to calculate the handshake RTT */
    OSSL_TIME ts_msg_write;
    OSSL_TIME ts_msg_read;
    /* where we are */
    OSSL_STATEM statem;
    SSL_EARLY_DATA_STATE early_data_state;
    BUF_MEM *init_buf;          /* buffer used during init */
    void *init_msg;             /* pointer to handshake message body, set by
                                 * tls_get_message_header() */
    size_t init_num;               /* amount read/written */
    size_t init_off;               /* amount read/written */

    size_t ssl_pkey_num;

    struct {
        long flags;
        unsigned char server_random[SSL3_RANDOM_SIZE];
        unsigned char client_random[SSL3_RANDOM_SIZE];

        /* used during startup, digest all incoming/outgoing packets */
        BIO *handshake_buffer;
        /*
         * When handshake digest is determined, buffer is hashed and
         * freed and MD_CTX for the required digest is stored here.
         */
        EVP_MD_CTX *handshake_dgst;
        /*
         * Set whenever an expected ChangeCipherSpec message is processed.
         * Unset when the peer's Finished message is received.
         * Unexpected ChangeCipherSpec messages trigger a fatal alert.
         */
        int change_cipher_spec;
        int warn_alert;
        int fatal_alert;
        /*
         * we allow one fatal and one warning alert to be outstanding, send close
         * alert via the warning alert
         */
        int alert_dispatch;
        unsigned char send_alert[2];
        /*
         * This flag is set when we should renegotiate ASAP, basically when there
         * is no more data in the read or write buffers
         */
        int renegotiate;
        int total_renegotiations;
        int num_renegotiations;
        int in_read_app_data;

        struct {
            /* actually only need to be 16+20 for SSLv3 and 12 for TLS */
            unsigned char finish_md[EVP_MAX_MD_SIZE * 2];
            size_t finish_md_len;
            unsigned char peer_finish_md[EVP_MAX_MD_SIZE * 2];
            size_t peer_finish_md_len;
            size_t message_size;
            int message_type;
            /* used to hold the new cipher we are going to use */
            const SSL_CIPHER *new_cipher;
            EVP_PKEY *pkey;         /* holds short lived key exchange key */
            /* used for certificate requests */
            int cert_req;
            /* Certificate types in certificate request message. */
            uint8_t *ctype;
            size_t ctype_len;
            /* Certificate authorities list peer sent */
            STACK_OF(X509_NAME) *peer_ca_names;
            size_t key_block_length;
            unsigned char *key_block;
            const EVP_CIPHER *new_sym_enc;
            const EVP_MD *new_hash;
            int new_mac_pkey_type;
            size_t new_mac_secret_size;
# ifndef OPENSSL_NO_COMP
            const SSL_COMP *new_compression;
# else
            char *new_compression;
# endif
            int cert_request;
            /* Raw values of the cipher list from a client */
            unsigned char *ciphers_raw;
            size_t ciphers_rawlen;
            /* Temporary storage for premaster secret */
            unsigned char *pms;
            size_t pmslen;
# ifndef OPENSSL_NO_PSK
            /* Temporary storage for PSK key */
            unsigned char *psk;
            size_t psklen;
# endif
            /* Signature algorithm we actually use */
            const struct sigalg_lookup_st *sigalg;
            /* Pointer to certificate we use */
            CERT_PKEY *cert;
            /*
             * signature algorithms peer reports: e.g. supported signature
             * algorithms extension for server or as part of a certificate
             * request for client.
             * Keep track of the algorithms for TLS and X.509 usage separately.
             */
            uint16_t *peer_sigalgs;
            uint16_t *peer_cert_sigalgs;
            /* Size of above arrays */
            size_t peer_sigalgslen;
            size_t peer_cert_sigalgslen;
            /* Sigalg peer actually uses */
            const struct sigalg_lookup_st *peer_sigalg;
            /*
             * Set if corresponding CERT_PKEY can be used with current
             * SSL session: e.g. appropriate curve, signature algorithms etc.
             * If zero it can't be used at all.
             */
            uint32_t *valid_flags;
            /*
             * For servers the following masks are for the key and auth algorithms
             * that are supported by the certs below. For clients they are masks of
             * *disabled* algorithms based on the current session.
             */
            uint32_t mask_k;
            uint32_t mask_a;
            /*
             * The following are used by the client to see if a cipher is allowed or
             * not.  It contains the minimum and maximum version the client's using
             * based on what it knows so far.
             */
            int min_ver;
            int max_ver;
        } tmp;

        /* Connection binding to prevent renegotiation attacks */
        unsigned char previous_client_finished[EVP_MAX_MD_SIZE];
        size_t previous_client_finished_len;
        unsigned char previous_server_finished[EVP_MAX_MD_SIZE];
        size_t previous_server_finished_len;
        int send_connection_binding;

# ifndef OPENSSL_NO_NEXTPROTONEG
        /*
         * Set if we saw the Next Protocol Negotiation extension from our peer.
         */
        int npn_seen;
# endif

        /*
         * ALPN information (we are in the process of transitioning from NPN to
         * ALPN.)
         */

        /*
         * In a server these point to the selected ALPN protocol after the
         * ClientHello has been processed. In a client these contain the protocol
         * that the server selected once the ServerHello has been processed.
         */
        unsigned char *alpn_selected;
        size_t alpn_selected_len;
        /* used by the server to know what options were proposed */
        unsigned char *alpn_proposed;
        size_t alpn_proposed_len;
        /* used by the client to know if it actually sent alpn */
        int alpn_sent;

        /*
         * This is set to true if we believe that this is a version of Safari
         * running on OS X 10.6 or newer. We wish to know this because Safari on
         * 10.8 .. 10.8.3 has broken ECDHE-ECDSA support.
         */
        char is_probably_safari;

        /*
         * Track whether we did a key exchange this handshake or not, so
         * SSL_get_negotiated_group() knows whether to fall back to the
         * value in the SSL_SESSION.
         */
        char did_kex;
        /* For clients: peer temporary key */
        /* The group_id for the key exchange key */
        uint16_t group_id;
        EVP_PKEY *peer_tmp;

    } s3;

    struct dtls1_state_st *d1;  /* DTLSv1 variables */
    /* callback that allows applications to peek at protocol messages */
    void (*msg_callback) (int write_p, int version, int content_type,
                          const void *buf, size_t len, SSL *ssl, void *arg);
    void *msg_callback_arg;
    int hit;                    /* reusing a previous session */
    X509_VERIFY_PARAM *param;
    /* Per connection DANE state */
    SSL_DANE dane;
    /* crypto */
    STACK_OF(SSL_CIPHER) *peer_ciphers;
    STACK_OF(SSL_CIPHER) *cipher_list;
    STACK_OF(SSL_CIPHER) *cipher_list_by_id;
    /* TLSv1.3 specific ciphersuites */
    STACK_OF(SSL_CIPHER) *tls13_ciphersuites;
    /*
     * These are the ones being used, the ones in SSL_SESSION are the ones to
     * be 'copied' into these ones
     */
    uint32_t mac_flags;
    /*
     * The TLS1.3 secrets.
     */
    unsigned char early_secret[EVP_MAX_MD_SIZE];
    unsigned char handshake_secret[EVP_MAX_MD_SIZE];
    unsigned char master_secret[EVP_MAX_MD_SIZE];
    unsigned char resumption_master_secret[EVP_MAX_MD_SIZE];
    unsigned char client_finished_secret[EVP_MAX_MD_SIZE];
    unsigned char server_finished_secret[EVP_MAX_MD_SIZE];
    unsigned char server_finished_hash[EVP_MAX_MD_SIZE];
    unsigned char handshake_traffic_hash[EVP_MAX_MD_SIZE];
    unsigned char client_app_traffic_secret[EVP_MAX_MD_SIZE];
    unsigned char server_app_traffic_secret[EVP_MAX_MD_SIZE];
    unsigned char exporter_master_secret[EVP_MAX_MD_SIZE];
    unsigned char early_exporter_master_secret[EVP_MAX_MD_SIZE];

    /* session info */
    /* client cert? */
    /* This is used to hold the server certificate used */
    struct cert_st /* CERT */ *cert;

    /*
     * The hash of all messages prior to the CertificateVerify, and the length
     * of that hash.
     */
    unsigned char cert_verify_hash[EVP_MAX_MD_SIZE];
    size_t cert_verify_hash_len;

    /* Flag to indicate whether we should send a HelloRetryRequest or not */
    enum {SSL_HRR_NONE = 0, SSL_HRR_PENDING, SSL_HRR_COMPLETE}
        hello_retry_request;

    /*
     * the session_id_context is used to ensure sessions are only reused in
     * the appropriate context
     */
    size_t sid_ctx_length;
    unsigned char sid_ctx[SSL_MAX_SID_CTX_LENGTH];
    /* This can also be in the session once a session is established */
    SSL_SESSION *session;
    /* TLSv1.3 PSK session */
    SSL_SESSION *psksession;
    unsigned char *psksession_id;
    size_t psksession_id_len;
    /* Default generate session ID callback. */
    GEN_SESSION_CB generate_session_id;
    /*
     * The temporary TLSv1.3 session id. This isn't really a session id at all
     * but is a random value sent in the legacy session id field.
     */
    unsigned char tmp_session_id[SSL_MAX_SSL_SESSION_ID_LENGTH];
    size_t tmp_session_id_len;
    /* Used in SSL3 */
    /*
     * 0 don't care about verify failure.
     * 1 fail if verify fails
     */
    uint32_t verify_mode;
    /* fail if callback returns 0 */
    int (*verify_callback) (int ok, X509_STORE_CTX *ctx);
    /* optional informational callback */
    void (*info_callback) (const SSL *ssl, int type, int val);
    /* error bytes to be written */
    int error;
    /* actual code */
    int error_code;
# ifndef OPENSSL_NO_PSK
    SSL_psk_client_cb_func psk_client_callback;
    SSL_psk_server_cb_func psk_server_callback;
# endif
    SSL_psk_find_session_cb_func psk_find_session_cb;
    SSL_psk_use_session_cb_func psk_use_session_cb;

    /* Verified chain of peer */
    STACK_OF(X509) *verified_chain;
    long verify_result;
    /*
     * What we put in certificate_authorities extension for TLS 1.3
     * (ClientHello and CertificateRequest) or just client cert requests for
     * earlier versions. If client_ca_names is populated then it is only used
     * for client cert requests, and in preference to ca_names.
     */
    STACK_OF(X509_NAME) *ca_names;
    STACK_OF(X509_NAME) *client_ca_names;
    /* protocol behaviour */
    uint64_t options;
    /* API behaviour */
    uint32_t mode;
    int min_proto_version;
    int max_proto_version;
    size_t max_cert_list;
    int first_packet;
    /*
     * What was passed in ClientHello.legacy_version. Used for RSA pre-master
     * secret and SSLv3/TLS (<=1.2) rollback check
     */
    int client_version;
    /*
     * If we're using more than one pipeline how should we divide the data
     * up between the pipes?
     */
    size_t split_send_fragment;
    /*
     * Maximum amount of data to send in one fragment. actual record size can
     * be more than this due to padding and MAC overheads.
     */
    size_t max_send_fragment;
    /* Up to how many pipelines should we use? If 0 then 1 is assumed */
    size_t max_pipelines;

#ifndef OPENSSL_NO_SECH
    struct {
        char *symmetric_key;
    } sech;
#endif

    struct {
        /* Built-in extension flags */
        uint8_t extflags[TLSEXT_IDX_num_builtins];
        /* TLS extension debug callback */
        void (*debug_cb)(SSL *s, int client_server, int type,
                         const unsigned char *data, int len, void *arg);
        void *debug_arg;
        char *hostname;
#ifndef OPENSSL_NO_ECH
        SSL_CONNECTION_ECH ech;
#endif
        /* certificate status request info */
        /* Status type or -1 if no status type */
        int status_type;
        /* Raw extension data, if seen */
        unsigned char *scts;
        /* Length of raw extension data, if seen */
        uint16_t scts_len;
        /* Expect OCSP CertificateStatus message */
        int status_expected;

        struct {
            /* OCSP status request only */
            STACK_OF(OCSP_RESPID) *ids;
            X509_EXTENSIONS *exts;
            /* OCSP response received or to be sent */
            unsigned char *resp;
            size_t resp_len;
        } ocsp;

        /* RFC4507 session ticket expected to be received or sent */
        int ticket_expected;
        /* TLS 1.3 tickets requested by the application. */
        int extra_tickets_expected;
        size_t ecpointformats_len;
        /* our list */
        unsigned char *ecpointformats;

        size_t peer_ecpointformats_len;
        /* peer's list */
        unsigned char *peer_ecpointformats;
        size_t supportedgroups_len;
        /* our list */
        uint16_t *supportedgroups;

        size_t peer_supportedgroups_len;
         /* peer's list */
        uint16_t *peer_supportedgroups;

        /* TLS Session Ticket extension override */
        TLS_SESSION_TICKET_EXT *session_ticket;
        /* TLS Session Ticket extension callback */
        tls_session_ticket_ext_cb_fn session_ticket_cb;
        void *session_ticket_cb_arg;
        /* TLS pre-shared secret session resumption */
        tls_session_secret_cb_fn session_secret_cb;
        void *session_secret_cb_arg;
        /*
         * For a client, this contains the list of supported protocols in wire
         * format.
         */
        unsigned char *alpn;
        size_t alpn_len;

        /*
         * Next protocol negotiation. For the client, this is the protocol that
         * we sent in NextProtocol and is set when handling ServerHello
         * extensions. For a server, this is the client's selected_protocol from
         * NextProtocol and is set when handling the NextProtocol message, before
         * the Finished message.
         */
        unsigned char *npn;
        size_t npn_len;

        /* The available PSK key exchange modes */
        int psk_kex_mode;

        /* Set to one if we have negotiated ETM */
        int use_etm;

        /* Are we expecting to receive early data? */
        int early_data;
        /* Is the session suitable for early data? */
        int early_data_ok;

        /* May be sent by a server in HRR. Must be echoed back in ClientHello */
        unsigned char *tls13_cookie;
        size_t tls13_cookie_len;
        /* Have we received a cookie from the client? */
        int cookieok;

        /*
         * Maximum Fragment Length as per RFC 4366.
         * If this member contains one of the allowed values (1-4)
         * then we should include Maximum Fragment Length Negotiation
         * extension in Client Hello.
         * Please note that value of this member does not have direct
         * effect. The actual (binding) value is stored in SSL_SESSION,
         * as this extension is optional on server side.
         */
        uint8_t max_fragment_len_mode;

        /*
         * On the client side the number of ticket identities we sent in the
         * ClientHello. On the server side the identity of the ticket we
         * selected.
         */
        int tick_identity;

        /* This is the list of algorithms the peer supports that we also support */
        int compress_certificate_from_peer[TLSEXT_comp_cert_limit];
        /* indicate that we sent the extension, so we'll accept it */
        int compress_certificate_sent;

        uint8_t client_cert_type;
        uint8_t client_cert_type_ctos;
        uint8_t server_cert_type;
        uint8_t server_cert_type_ctos;
    } ext;

    /*
     * Parsed form of the ClientHello, kept around across client_hello_cb
     * calls.
     */
    CLIENTHELLO_MSG *clienthello;

    /*-
     * no further mod of servername
     * 0 : call the servername extension callback.
     * 1 : prepare 2, allow last ack just after in server callback.
     * 2 : don't call servername callback, no ack in server hello
     */
    int servername_done;
# ifndef OPENSSL_NO_CT
    /*
     * Validates that the SCTs (Signed Certificate Timestamps) are sufficient.
     * If they are not, the connection should be aborted.
     */
    ssl_ct_validation_cb ct_validation_callback;
    /* User-supplied argument that is passed to the ct_validation_callback */
    void *ct_validation_callback_arg;
    /*
     * Consolidated stack of SCTs from all sources.
     * Lazily populated by CT_get_peer_scts(SSL*)
     */
    STACK_OF(SCT) *scts;
    /* Have we attempted to find/parse SCTs yet? */
    int scts_parsed;
# endif
    SSL_CTX *session_ctx;       /* initial ctx, used to store sessions */
# ifndef OPENSSL_NO_SRTP
    /* What we'll do */
    STACK_OF(SRTP_PROTECTION_PROFILE) *srtp_profiles;
    /* What's been chosen */
    SRTP_PROTECTION_PROFILE *srtp_profile;
# endif
    /*-
     * 1 if we are renegotiating.
     * 2 if we are a server and are inside a handshake
     * (i.e. not just sending a HelloRequest)
     */
    int renegotiate;
    /* If sending a KeyUpdate is pending */
    int key_update;
    /* Post-handshake authentication state */
    SSL_PHA_STATE post_handshake_auth;
    int pha_enabled;
    uint8_t* pha_context;
    size_t pha_context_len;
    int certreqs_sent;
    EVP_MD_CTX *pha_dgst; /* this is just the digest through ClientFinished */

# ifndef OPENSSL_NO_SRP
    /* ctx for SRP authentication */
    SRP_CTX srp_ctx;
# endif
    /*
     * Callback for disabling session caching and ticket support on a session
     * basis, depending on the chosen cipher.
     */
    int (*not_resumable_session_cb) (SSL *ssl, int is_forward_secure);

    /* Record layer data */
    RECORD_LAYER rlayer;

    /* Default password callback. */
    pem_password_cb *default_passwd_callback;
    /* Default password callback user data. */
    void *default_passwd_callback_userdata;
    /* Async Job info */
    ASYNC_JOB *job;
    ASYNC_WAIT_CTX *waitctx;
    size_t asyncrw;

    /*
     * The maximum number of bytes advertised in session tickets that can be
     * sent as early data.
     */
    uint32_t max_early_data;
    /*
     * The maximum number of bytes of early data that a server will tolerate
     * (which should be at least as much as max_early_data).
     */
    uint32_t recv_max_early_data;

    /*
     * The number of bytes of early data received so far. If we accepted early
     * data then this is a count of the plaintext bytes. If we rejected it then
     * this is a count of the ciphertext bytes.
     */
    uint32_t early_data_count;

    /* The number of TLS1.3 tickets to automatically send */
    size_t num_tickets;
    /* The number of TLS1.3 tickets actually sent so far */
    size_t sent_tickets;
    /* The next nonce value to use when we send a ticket on this connection */
    uint64_t next_ticket_nonce;

    /* Callback to determine if early_data is acceptable or not */
    SSL_allow_early_data_cb_fn allow_early_data_cb;
    void *allow_early_data_cb_data;

    /* Callback for SSL async handling */
    SSL_async_callback_fn async_cb;
    void *async_cb_arg;

    /*
     * Signature algorithms shared by client and server: cached because these
     * are used most often.
     */
    const struct sigalg_lookup_st **shared_sigalgs;
    size_t shared_sigalgslen;

#ifndef OPENSSL_NO_COMP_ALG
    /* certificate compression preferences */
    int cert_comp_prefs[TLSEXT_comp_cert_limit];
#endif

    /* Certificate Type stuff - for RPK vs X.509 */
    unsigned char *client_cert_type;
    size_t client_cert_type_len;
    unsigned char *server_cert_type;
    size_t server_cert_type_len;
};
>>>>>>> ee1ea7df

# define SSL_CONNECTION_FROM_SSL_ONLY_int(ssl, c) \
    ((ssl) == NULL ? NULL                         \
     : ((ssl)->type == SSL_TYPE_SSL_CONNECTION    \
       ? (c SSL_CONNECTION *)(ssl)                \
       : NULL))
# define SSL_CONNECTION_NO_CONST
# define SSL_CONNECTION_FROM_SSL_ONLY(ssl) \
    SSL_CONNECTION_FROM_SSL_ONLY_int(ssl, SSL_CONNECTION_NO_CONST)
# define SSL_CONNECTION_FROM_CONST_SSL_ONLY(ssl) \
    SSL_CONNECTION_FROM_SSL_ONLY_int(ssl, const)
# define SSL_CONNECTION_GET_CTX(sc) ((sc)->ssl.ctx)
# define SSL_CONNECTION_GET_SSL(sc) (&(sc)->ssl)
# ifndef OPENSSL_NO_QUIC
#  include "quic/quic_local.h"
#  define SSL_CONNECTION_FROM_SSL_int(ssl, c)                      \
    ((ssl) == NULL ? NULL                                          \
     : ((ssl)->type == SSL_TYPE_SSL_CONNECTION                     \
        ? (c SSL_CONNECTION *)(ssl)                                \
        : ((ssl)->type == SSL_TYPE_QUIC_CONNECTION                 \
           ? (c SSL_CONNECTION *)((c QUIC_CONNECTION *)(ssl))->tls \
           : NULL)))
#  define SSL_CONNECTION_FROM_SSL(ssl) \
    SSL_CONNECTION_FROM_SSL_int(ssl, SSL_CONNECTION_NO_CONST)
#  define SSL_CONNECTION_FROM_CONST_SSL(ssl) \
    SSL_CONNECTION_FROM_SSL_int(ssl, const)
# else
#  define SSL_CONNECTION_FROM_SSL(ssl) \
    SSL_CONNECTION_FROM_SSL_ONLY_int(ssl, SSL_CONNECTION_NO_CONST)
#  define SSL_CONNECTION_FROM_CONST_SSL(ssl) \
    SSL_CONNECTION_FROM_SSL_ONLY_int(ssl, const)
# endif

/*
 * Structure containing table entry of values associated with the signature
 * algorithms (signature scheme) extension
*/
typedef struct sigalg_lookup_st {
    /* TLS 1.3 signature scheme name */
    const char *name;
    /* Raw value used in extension */
    uint16_t sigalg;
    /* NID of hash algorithm or NID_undef if no hash */
    int hash;
    /* Index of hash algorithm or -1 if no hash algorithm */
    int hash_idx;
    /* NID of signature algorithm */
    int sig;
    /* Index of signature algorithm */
    int sig_idx;
    /* Combined hash and signature NID, if any */
    int sigandhash;
    /* Required public key curve (ECDSA only) */
    int curve;
    /* Whether this signature algorithm is actually available for use */
    int enabled;
} SIGALG_LOOKUP;

/* DTLS structures */

# ifndef OPENSSL_NO_SCTP
#  define DTLS1_SCTP_AUTH_LABEL   "EXPORTER_DTLS_OVER_SCTP"
# endif

/* Max MTU overhead we know about so far is 40 for IPv6 + 8 for UDP */
# define DTLS1_MAX_MTU_OVERHEAD                   48

/*
 * Flag used in message reuse to indicate the buffer contains the record
 * header as well as the handshake message header.
 */
# define DTLS1_SKIP_RECORD_HEADER                 2

struct dtls1_retransmit_state {
    const OSSL_RECORD_METHOD *wrlmethod;
    OSSL_RECORD_LAYER *wrl;
};

struct hm_header_st {
    unsigned char type;
    size_t msg_len;
    unsigned short seq;
    size_t frag_off;
    size_t frag_len;
    unsigned int is_ccs;
    struct dtls1_retransmit_state saved_retransmit_state;
};

typedef struct hm_fragment_st {
    struct hm_header_st msg_header;
    unsigned char *fragment;
    unsigned char *reassembly;
} hm_fragment;

typedef struct pqueue_st pqueue;
typedef struct pitem_st pitem;

struct pitem_st {
    unsigned char priority[8];  /* 64-bit value in big-endian encoding */
    void *data;
    pitem *next;
};

typedef struct pitem_st *piterator;

pitem *pitem_new(unsigned char *prio64be, void *data);
void pitem_free(pitem *item);
pqueue *pqueue_new(void);
void pqueue_free(pqueue *pq);
pitem *pqueue_insert(pqueue *pq, pitem *item);
pitem *pqueue_peek(pqueue *pq);
pitem *pqueue_pop(pqueue *pq);
pitem *pqueue_find(pqueue *pq, unsigned char *prio64be);
pitem *pqueue_iterator(pqueue *pq);
pitem *pqueue_next(piterator *iter);
size_t pqueue_size(pqueue *pq);

typedef struct dtls1_state_st {
    unsigned char cookie[DTLS1_COOKIE_LENGTH];
    size_t cookie_len;
    unsigned int cookie_verified;
    /* handshake message numbers */
    unsigned short handshake_write_seq;
    unsigned short next_handshake_write_seq;
    unsigned short handshake_read_seq;
    /* Buffered handshake messages */
    pqueue *buffered_messages;
    /* Buffered (sent) handshake records */
    pqueue *sent_messages;
    size_t link_mtu;      /* max on-the-wire DTLS packet size */
    size_t mtu;           /* max DTLS packet size */
    struct hm_header_st w_msg_hdr;
    struct hm_header_st r_msg_hdr;
    /* Number of alerts received so far */
    unsigned int timeout_num_alerts;
    /*
     * Indicates when the last handshake msg sent will timeout
     */
    OSSL_TIME next_timeout;
    /* Timeout duration */
    unsigned int timeout_duration_us;

    unsigned int retransmitting;
# ifndef OPENSSL_NO_SCTP
    int shutdown_received;
# endif

    DTLS_timer_cb timer_cb;

} DTLS1_STATE;

/*
 * From ECC-TLS draft, used in encoding the curve type in ECParameters
 */
#  define EXPLICIT_PRIME_CURVE_TYPE  1
#  define EXPLICIT_CHAR2_CURVE_TYPE  2
#  define NAMED_CURVE_TYPE           3

# ifndef OPENSSL_NO_COMP_ALG
struct ossl_comp_cert_st {
    unsigned char *data;
    size_t len;
    size_t orig_len;
    CRYPTO_REF_COUNT references;
    int alg;
};
typedef struct ossl_comp_cert_st OSSL_COMP_CERT;

void OSSL_COMP_CERT_free(OSSL_COMP_CERT *c);
int OSSL_COMP_CERT_up_ref(OSSL_COMP_CERT *c);
# endif

struct cert_pkey_st {
    X509 *x509;
    EVP_PKEY *privatekey;
    /* Chain for this certificate */
    STACK_OF(X509) *chain;
    /*-
     * serverinfo data for this certificate.  The data is in TLS Extension
     * wire format, specifically it's a series of records like:
     *   uint16_t extension_type; // (RFC 5246, 7.4.1.4, Extension)
     *   uint16_t length;
     *   uint8_t data[length];
     */
    unsigned char *serverinfo;
    size_t serverinfo_length;
# ifndef OPENSSL_NO_COMP_ALG
    /* Compressed certificate data - index 0 is unused */
    OSSL_COMP_CERT *comp_cert[TLSEXT_comp_cert_limit];
    int cert_comp_used;
# endif
};
/* Retrieve Suite B flags */
# define tls1_suiteb(s)  (s->cert->cert_flags & SSL_CERT_FLAG_SUITEB_128_LOS)
/* Uses to check strict mode: suite B modes are always strict */
# define SSL_CERT_FLAGS_CHECK_TLS_STRICT \
        (SSL_CERT_FLAG_SUITEB_128_LOS|SSL_CERT_FLAG_TLS_STRICT)

typedef enum {
    ENDPOINT_CLIENT = 0,
    ENDPOINT_SERVER,
    ENDPOINT_BOTH
} ENDPOINT;


typedef struct {
    unsigned short ext_type;
    ENDPOINT role;
    /* The context which this extension applies to */
    unsigned int context;
    /*
     * Per-connection flags relating to this extension type: not used if
     * part of an SSL_CTX structure.
     */
    uint32_t ext_flags;
    SSL_custom_ext_add_cb_ex add_cb;
    SSL_custom_ext_free_cb_ex free_cb;
    void *add_arg;
    SSL_custom_ext_parse_cb_ex parse_cb;
    void *parse_arg;
} custom_ext_method;

/* ext_flags values */

/*
 * Indicates an extension has been received. Used to check for unsolicited or
 * duplicate extensions.
 */
# define SSL_EXT_FLAG_RECEIVED   0x1
/*
 * Indicates an extension has been sent: used to enable sending of
 * corresponding ServerHello extension.
 */
# define SSL_EXT_FLAG_SENT       0x2

typedef struct {
    custom_ext_method *meths;
    size_t meths_count;
} custom_ext_methods;

typedef struct cert_st {
    /* Current active set */
    /*
     * ALWAYS points to an element of the pkeys array
     * Probably it would make more sense to store
     * an index, not a pointer.
     */
    CERT_PKEY *key;

    EVP_PKEY *dh_tmp;
    DH *(*dh_tmp_cb) (SSL *ssl, int is_export, int keysize);
    int dh_tmp_auto;
    /* Flags related to certificates */
    uint32_t cert_flags;
    CERT_PKEY *pkeys;
    size_t ssl_pkey_num;
    /* Custom certificate types sent in certificate request message. */
    uint8_t *ctype;
    size_t ctype_len;
    /*
     * supported signature algorithms. When set on a client this is sent in
     * the client hello as the supported signature algorithms extension. For
     * servers it represents the signature algorithms we are willing to use.
     */
    uint16_t *conf_sigalgs;
    /* Size of above array */
    size_t conf_sigalgslen;
    /*
     * Client authentication signature algorithms, if not set then uses
     * conf_sigalgs. On servers these will be the signature algorithms sent
     * to the client in a certificate request for TLS 1.2. On a client this
     * represents the signature algorithms we are willing to use for client
     * authentication.
     */
    uint16_t *client_sigalgs;
    /* Size of above array */
    size_t client_sigalgslen;
    /*
     * Certificate setup callback: if set is called whenever a certificate
     * may be required (client or server). the callback can then examine any
     * appropriate parameters and setup any certificates required. This
     * allows advanced applications to select certificates on the fly: for
     * example based on supported signature algorithms or curves.
     */
    int (*cert_cb) (SSL *ssl, void *arg);
    void *cert_cb_arg;
    /*
     * Optional X509_STORE for chain building or certificate validation If
     * NULL the parent SSL_CTX store is used instead.
     */
    X509_STORE *chain_store;
    X509_STORE *verify_store;
    /* Custom extensions */
    custom_ext_methods custext;
    /* Security callback */
    int (*sec_cb) (const SSL *s, const SSL_CTX *ctx, int op, int bits, int nid,
                   void *other, void *ex);
    /* Security level */
    int sec_level;
    void *sec_ex;
# ifndef OPENSSL_NO_PSK
    /* If not NULL psk identity hint to use for servers */
    char *psk_identity_hint;
# endif
    CRYPTO_REF_COUNT references;             /* >1 only if SSL_copy_session_id is used */
} CERT;

# define FP_ICC  (int (*)(const void *,const void *))

/*
 * This is for the SSLv3/TLSv1.0 differences in crypto/hash stuff It is a bit
 * of a mess of functions, but hell, think of it as an opaque structure :-)
 */
typedef struct ssl3_enc_method {
    int (*setup_key_block) (SSL_CONNECTION *);
    int (*generate_master_secret) (SSL_CONNECTION *, unsigned char *,
                                   unsigned char *, size_t, size_t *);
    int (*change_cipher_state) (SSL_CONNECTION *, int);
    size_t (*final_finish_mac) (SSL_CONNECTION *, const char *, size_t,
                                unsigned char *);
    const char *client_finished_label;
    size_t client_finished_label_len;
    const char *server_finished_label;
    size_t server_finished_label_len;
    int (*alert_value) (int);
    int (*export_keying_material) (SSL_CONNECTION *, unsigned char *, size_t,
                                   const char *, size_t,
                                   const unsigned char *, size_t,
                                   int use_context);
    /* Various flags indicating protocol version requirements */
    uint32_t enc_flags;
    /* Set the handshake header */
    int (*set_handshake_header) (SSL_CONNECTION *s, WPACKET *pkt, int type);
    /* Close construction of the handshake message */
    int (*close_construct_packet) (SSL_CONNECTION *s, WPACKET *pkt, int htype);
    /* Write out handshake message */
    int (*do_write) (SSL_CONNECTION *s);
} SSL3_ENC_METHOD;

# define ssl_set_handshake_header(s, pkt, htype) \
    SSL_CONNECTION_GET_SSL(s)->method->ssl3_enc->set_handshake_header((s), (pkt), (htype))
# define ssl_close_construct_packet(s, pkt, htype) \
    SSL_CONNECTION_GET_SSL(s)->method->ssl3_enc->close_construct_packet((s), (pkt), (htype))
# define ssl_do_write(s)  SSL_CONNECTION_GET_SSL(s)->method->ssl3_enc->do_write(s)

/* Values for enc_flags */

/* Uses explicit IV for CBC mode */
# define SSL_ENC_FLAG_EXPLICIT_IV        0x1
/* Uses signature algorithms extension */
# define SSL_ENC_FLAG_SIGALGS            0x2
/* Uses SHA256 default PRF */
# define SSL_ENC_FLAG_SHA256_PRF         0x4
/* Is DTLS */
# define SSL_ENC_FLAG_DTLS               0x8
/*
 * Allow TLS 1.2 ciphersuites: applies to DTLS 1.2 as well as TLS 1.2: may
 * apply to others in future.
 */
# define SSL_ENC_FLAG_TLS1_2_CIPHERS     0x10

typedef enum downgrade_en {
    DOWNGRADE_NONE,
    DOWNGRADE_TO_1_2,
    DOWNGRADE_TO_1_1
} DOWNGRADE;

/*
 * Dummy status type for the status_type extension. Indicates no status type
 * set
 */
#define TLSEXT_STATUSTYPE_nothing  -1

/* Sigalgs values */
#define TLSEXT_SIGALG_ecdsa_secp256r1_sha256                    0x0403
#define TLSEXT_SIGALG_ecdsa_secp384r1_sha384                    0x0503
#define TLSEXT_SIGALG_ecdsa_secp521r1_sha512                    0x0603
#define TLSEXT_SIGALG_ecdsa_sha224                              0x0303
#define TLSEXT_SIGALG_ecdsa_sha1                                0x0203
#define TLSEXT_SIGALG_rsa_pss_rsae_sha256                       0x0804
#define TLSEXT_SIGALG_rsa_pss_rsae_sha384                       0x0805
#define TLSEXT_SIGALG_rsa_pss_rsae_sha512                       0x0806
#define TLSEXT_SIGALG_rsa_pss_pss_sha256                        0x0809
#define TLSEXT_SIGALG_rsa_pss_pss_sha384                        0x080a
#define TLSEXT_SIGALG_rsa_pss_pss_sha512                        0x080b
#define TLSEXT_SIGALG_rsa_pkcs1_sha256                          0x0401
#define TLSEXT_SIGALG_rsa_pkcs1_sha384                          0x0501
#define TLSEXT_SIGALG_rsa_pkcs1_sha512                          0x0601
#define TLSEXT_SIGALG_rsa_pkcs1_sha224                          0x0301
#define TLSEXT_SIGALG_rsa_pkcs1_sha1                            0x0201
#define TLSEXT_SIGALG_dsa_sha256                                0x0402
#define TLSEXT_SIGALG_dsa_sha384                                0x0502
#define TLSEXT_SIGALG_dsa_sha512                                0x0602
#define TLSEXT_SIGALG_dsa_sha224                                0x0302
#define TLSEXT_SIGALG_dsa_sha1                                  0x0202
#define TLSEXT_SIGALG_gostr34102012_256_intrinsic               0x0840
#define TLSEXT_SIGALG_gostr34102012_512_intrinsic               0x0841
#define TLSEXT_SIGALG_gostr34102012_256_gostr34112012_256       0xeeee
#define TLSEXT_SIGALG_gostr34102012_512_gostr34112012_512       0xefef
#define TLSEXT_SIGALG_gostr34102001_gostr3411                   0xeded

#define TLSEXT_SIGALG_ed25519                                   0x0807
#define TLSEXT_SIGALG_ed448                                     0x0808
#define TLSEXT_SIGALG_ecdsa_brainpoolP256r1_sha256              0x081a
#define TLSEXT_SIGALG_ecdsa_brainpoolP384r1_sha384              0x081b
#define TLSEXT_SIGALG_ecdsa_brainpoolP512r1_sha512              0x081c

/* Known PSK key exchange modes */
#define TLSEXT_KEX_MODE_KE                                      0x00
#define TLSEXT_KEX_MODE_KE_DHE                                  0x01

/*
 * Internal representations of key exchange modes
 */
#define TLSEXT_KEX_MODE_FLAG_NONE                               0
#define TLSEXT_KEX_MODE_FLAG_KE                                 1
#define TLSEXT_KEX_MODE_FLAG_KE_DHE                             2

#define SSL_USE_PSS(s) (s->s3.tmp.peer_sigalg != NULL && \
                        s->s3.tmp.peer_sigalg->sig == EVP_PKEY_RSA_PSS)

/* A dummy signature value not valid for TLSv1.2 signature algs */
#define TLSEXT_signature_rsa_pss                                0x0101

/* TLSv1.3 downgrade protection sentinel values */
extern const unsigned char tls11downgrade[8];
extern const unsigned char tls12downgrade[8];

extern const SSL3_ENC_METHOD ssl3_undef_enc_method;

__owur const SSL_METHOD *sslv3_method(void);
__owur const SSL_METHOD *sslv3_server_method(void);
__owur const SSL_METHOD *sslv3_client_method(void);
__owur const SSL_METHOD *tlsv1_method(void);
__owur const SSL_METHOD *tlsv1_server_method(void);
__owur const SSL_METHOD *tlsv1_client_method(void);
__owur const SSL_METHOD *tlsv1_1_method(void);
__owur const SSL_METHOD *tlsv1_1_server_method(void);
__owur const SSL_METHOD *tlsv1_1_client_method(void);
__owur const SSL_METHOD *tlsv1_2_method(void);
__owur const SSL_METHOD *tlsv1_2_server_method(void);
__owur const SSL_METHOD *tlsv1_2_client_method(void);
__owur const SSL_METHOD *tlsv1_3_method(void);
__owur const SSL_METHOD *tlsv1_3_server_method(void);
__owur const SSL_METHOD *tlsv1_3_client_method(void);
__owur const SSL_METHOD *dtlsv1_method(void);
__owur const SSL_METHOD *dtlsv1_server_method(void);
__owur const SSL_METHOD *dtlsv1_client_method(void);
__owur const SSL_METHOD *dtls_bad_ver_client_method(void);
__owur const SSL_METHOD *dtlsv1_2_method(void);
__owur const SSL_METHOD *dtlsv1_2_server_method(void);
__owur const SSL_METHOD *dtlsv1_2_client_method(void);

extern const SSL3_ENC_METHOD TLSv1_enc_data;
extern const SSL3_ENC_METHOD TLSv1_1_enc_data;
extern const SSL3_ENC_METHOD TLSv1_2_enc_data;
extern const SSL3_ENC_METHOD TLSv1_3_enc_data;
extern const SSL3_ENC_METHOD SSLv3_enc_data;
extern const SSL3_ENC_METHOD DTLSv1_enc_data;
extern const SSL3_ENC_METHOD DTLSv1_2_enc_data;

/*
 * Flags for SSL methods
 */
# define SSL_METHOD_NO_FIPS      (1U<<0)
# define SSL_METHOD_NO_SUITEB    (1U<<1)

/// IMPLEMENT_tls_meth_func(TLS1_3_VERSION, 0, SSL_OP_NO_TLSv1_3,
///                         tlsv1_3_method,
///                         ossl_statem_accept,
///                         ossl_statem_connect, TLSv1_3_enc_data)
// struct ssl_method_st {
//     int version;
//     unsigned flags;
//     unsigned long mask;
//     SSL *(*ssl_new) (SSL_CTX *ctx);
//     void (*ssl_free) (SSL *s);
//     int (*ssl_reset) (SSL *s);
//     int (*ssl_init) (SSL *s);
//     int (*ssl_clear) (SSL *s);
//     void (*ssl_deinit) (SSL *s);
//     int (*ssl_accept) (SSL *s);
//     int (*ssl_connect) (SSL *s);
//     int (*ssl_read) (SSL *s, void *buf, size_t len, size_t *readbytes);
//     int (*ssl_peek) (SSL *s, void *buf, size_t len, size_t *readbytes);
//     int (*ssl_write) (SSL *s, const void *buf, size_t len, size_t *written);
//     int (*ssl_shutdown) (SSL *s);
//     int (*ssl_renegotiate) (SSL *s);
//     int (*ssl_renegotiate_check) (SSL *s, int);
//     int (*ssl_read_bytes) (SSL *s, uint8_t type, uint8_t *recvd_type,
//                            unsigned char *buf, size_t len, int peek,
//                            size_t *readbytes);
//     int (*ssl_write_bytes) (SSL *s, uint8_t type, const void *buf_, size_t len,
//                             size_t *written);
//     int (*ssl_dispatch_alert) (SSL *s);
//     long (*ssl_ctrl) (SSL *s, int cmd, long larg, void *parg);
//     long (*ssl_ctx_ctrl) (SSL_CTX *ctx, int cmd, long larg, void *parg);
//     const SSL_CIPHER *(*get_cipher_by_char) (const unsigned char *ptr);
//     int (*put_cipher_by_char) (const SSL_CIPHER *cipher, WPACKET *pkt,
//                                size_t *len);
//     size_t (*ssl_pending) (const SSL *s);
//     int (*num_ciphers) (void);
//     const SSL_CIPHER *(*get_cipher) (unsigned ncipher);
//     OSSL_TIME (*get_timeout) (void);
//     const struct ssl3_enc_method *ssl3_enc;
//     int (*ssl_version) (void);
//     long (*ssl_callback_ctrl) (SSL *s, int cb_id, void (*fp) (void));
//     long (*ssl_ctx_callback_ctrl) (SSL_CTX *s, int cb_id, void (*fp) (void));
// };
# define IMPLEMENT_tls_meth_func(version, flags, mask, func_name, s_accept, \
                                 s_connect, enc_data) \
const SSL_METHOD *func_name(void)  \
        { \
        static const SSL_METHOD func_name##_data= { \
                version, \
                flags, \
                mask, \
                ossl_ssl_connection_new, \
                ossl_ssl_connection_free, \
                ossl_ssl_connection_reset, \
                tls1_new, \
                tls1_clear, \
                tls1_free, \
                s_accept, \
                s_connect, \
                ssl3_read, \
                ssl3_peek, \
                ssl3_write, \
                ssl3_shutdown, \
                ssl3_renegotiate, \
                ssl3_renegotiate_check, \
                ssl3_read_bytes, \
                ssl3_write_bytes, \
                ssl3_dispatch_alert, \
                ssl3_ctrl, \
                ssl3_ctx_ctrl, \
                ssl3_get_cipher_by_char, \
                ssl3_put_cipher_by_char, \
                ssl3_pending, \
                ssl3_num_ciphers, \
                ssl3_get_cipher, \
                tls1_default_timeout, \
                &enc_data, \
                ssl_undefined_void_function, \
                ssl3_callback_ctrl, \
                ssl3_ctx_callback_ctrl, \
        }; \
        return &func_name##_data; \
        }

# define IMPLEMENT_ssl3_meth_func(func_name, s_accept, s_connect) \
const SSL_METHOD *func_name(void)  \
        { \
        static const SSL_METHOD func_name##_data= { \
                SSL3_VERSION, \
                SSL_METHOD_NO_FIPS | SSL_METHOD_NO_SUITEB, \
                SSL_OP_NO_SSLv3, \
                ossl_ssl_connection_new, \
                ossl_ssl_connection_free, \
                ossl_ssl_connection_reset, \
                ssl3_new, \
                ssl3_clear, \
                ssl3_free, \
                s_accept, \
                s_connect, \
                ssl3_read, \
                ssl3_peek, \
                ssl3_write, \
                ssl3_shutdown, \
                ssl3_renegotiate, \
                ssl3_renegotiate_check, \
                ssl3_read_bytes, \
                ssl3_write_bytes, \
                ssl3_dispatch_alert, \
                ssl3_ctrl, \
                ssl3_ctx_ctrl, \
                ssl3_get_cipher_by_char, \
                ssl3_put_cipher_by_char, \
                ssl3_pending, \
                ssl3_num_ciphers, \
                ssl3_get_cipher, \
                ssl3_default_timeout, \
                &SSLv3_enc_data, \
                ssl_undefined_void_function, \
                ssl3_callback_ctrl, \
                ssl3_ctx_callback_ctrl, \
        }; \
        return &func_name##_data; \
        }

# define IMPLEMENT_dtls1_meth_func(version, flags, mask, func_name, s_accept, \
                                        s_connect, enc_data) \
const SSL_METHOD *func_name(void)  \
        { \
        static const SSL_METHOD func_name##_data= { \
                version, \
                flags, \
                mask, \
                ossl_ssl_connection_new, \
                ossl_ssl_connection_free, \
                ossl_ssl_connection_reset, \
                dtls1_new, \
                dtls1_clear, \
                dtls1_free, \
                s_accept, \
                s_connect, \
                ssl3_read, \
                ssl3_peek, \
                ssl3_write, \
                dtls1_shutdown, \
                ssl3_renegotiate, \
                ssl3_renegotiate_check, \
                dtls1_read_bytes, \
                dtls1_write_app_data_bytes, \
                dtls1_dispatch_alert, \
                dtls1_ctrl, \
                ssl3_ctx_ctrl, \
                ssl3_get_cipher_by_char, \
                ssl3_put_cipher_by_char, \
                ssl3_pending, \
                ssl3_num_ciphers, \
                ssl3_get_cipher, \
                dtls1_default_timeout, \
                &enc_data, \
                ssl_undefined_void_function, \
                ssl3_callback_ctrl, \
                ssl3_ctx_callback_ctrl, \
        }; \
        return &func_name##_data; \
        }

struct openssl_ssl_test_functions {
    int (*p_ssl_init_wbio_buffer) (SSL_CONNECTION *s);
};

const char *ssl_protocol_to_string(int version);

static ossl_inline int tls12_rpk_and_privkey(const SSL_CONNECTION *sc, int idx)
{
    /*
     * This is to check for special cases when using RPK with just
     * a private key, and NO CERTIFICATE
     */
    return ((sc->server && sc->ext.server_cert_type == TLSEXT_cert_type_rpk)
            || (!sc->server && sc->ext.client_cert_type == TLSEXT_cert_type_rpk))
        && sc->cert->pkeys[idx].privatekey != NULL
        && sc->cert->pkeys[idx].x509 == NULL;
}

static ossl_inline int ssl_has_cert_type(const SSL_CONNECTION *sc, unsigned char ct)
{
    unsigned char *ptr;
    size_t len;

    if (sc->server) {
        ptr = sc->server_cert_type;
        len = sc->server_cert_type_len;
    } else {
        ptr = sc->client_cert_type;
        len = sc->client_cert_type_len;
    }

    if (ptr == NULL)
        return 0;

    return memchr(ptr, ct, len) != NULL;
}

/* Returns true if certificate and private key for 'idx' are present */
static ossl_inline int ssl_has_cert(const SSL_CONNECTION *s, int idx)
{
    if (idx < 0 || idx >= (int)s->ssl_pkey_num)
        return 0;

    /* If RPK is enabled for this SSL... only require private key */
    if (ssl_has_cert_type(s, TLSEXT_cert_type_rpk))
        return s->cert->pkeys[idx].privatekey != NULL;

    return s->cert->pkeys[idx].x509 != NULL
        && s->cert->pkeys[idx].privatekey != NULL;
}

static ossl_inline void tls1_get_peer_groups(SSL_CONNECTION *s,
                                             const uint16_t **pgroups,
                                             size_t *pgroupslen)
{
    *pgroups = s->ext.peer_supportedgroups;
    *pgroupslen = s->ext.peer_supportedgroups_len;
}

# ifndef OPENSSL_UNIT_TEST

__owur int ossl_ssl_init(SSL *ssl, SSL_CTX *ctx, const SSL_METHOD *method,
                         int type);
__owur SSL *ossl_ssl_connection_new_int(SSL_CTX *ctx, const SSL_METHOD *method);
__owur SSL *ossl_ssl_connection_new(SSL_CTX *ctx);
void ossl_ssl_connection_free(SSL *ssl);
__owur int ossl_ssl_connection_reset(SSL *ssl);

__owur int ssl_read_internal(SSL *s, void *buf, size_t num, size_t *readbytes);
__owur int ssl_write_internal(SSL *s, const void *buf, size_t num,
                              uint64_t flags, size_t *written);
int ssl_clear_bad_session(SSL_CONNECTION *s);
__owur CERT *ssl_cert_new(size_t ssl_pkey_num);
__owur CERT *ssl_cert_dup(CERT *cert);
void ssl_cert_clear_certs(CERT *c);
void ssl_cert_free(CERT *c);
__owur int ssl_generate_session_id(SSL_CONNECTION *s, SSL_SESSION *ss);
__owur int ssl_get_new_session(SSL_CONNECTION *s, int session);
__owur SSL_SESSION *lookup_sess_in_cache(SSL_CONNECTION *s,
                                         const unsigned char *sess_id,
                                         size_t sess_id_len);
__owur int ssl_get_prev_session(SSL_CONNECTION *s, CLIENTHELLO_MSG *hello);
__owur SSL_SESSION *ssl_session_dup(const SSL_SESSION *src, int ticket);
__owur int ssl_cipher_id_cmp(const SSL_CIPHER *a, const SSL_CIPHER *b);
DECLARE_OBJ_BSEARCH_GLOBAL_CMP_FN(SSL_CIPHER, SSL_CIPHER, ssl_cipher_id);
__owur int ssl_cipher_ptr_id_cmp(const SSL_CIPHER *const *ap,
                                 const SSL_CIPHER *const *bp);
__owur STACK_OF(SSL_CIPHER) *ssl_create_cipher_list(SSL_CTX *ctx,
                                                    STACK_OF(SSL_CIPHER) *tls13_ciphersuites,
                                                    STACK_OF(SSL_CIPHER) **cipher_list,
                                                    STACK_OF(SSL_CIPHER) **cipher_list_by_id,
                                                    const char *rule_str,
                                                    CERT *c);
__owur int ssl_cache_cipherlist(SSL_CONNECTION *s, PACKET *cipher_suites,
                                int sslv2format);
__owur int ossl_bytes_to_cipher_list(SSL_CONNECTION *s, PACKET *cipher_suites,
                                     STACK_OF(SSL_CIPHER) **skp,
                                     STACK_OF(SSL_CIPHER) **scsvs, int sslv2format,
                                     int fatal);
void ssl_update_cache(SSL_CONNECTION *s, int mode);
__owur int ssl_cipher_get_evp_cipher(SSL_CTX *ctx, const SSL_CIPHER *sslc,
                                     const EVP_CIPHER **enc);
__owur int ssl_cipher_get_evp(SSL_CTX *ctxc, const SSL_SESSION *s,
                              const EVP_CIPHER **enc, const EVP_MD **md,
                              int *mac_pkey_type, size_t *mac_secret_size,
                              SSL_COMP **comp, int use_etm);
__owur int ssl_cipher_get_overhead(const SSL_CIPHER *c, size_t *mac_overhead,
                                   size_t *int_overhead, size_t *blocksize,
                                   size_t *ext_overhead);
__owur int ssl_cert_is_disabled(SSL_CTX *ctx, size_t idx);
__owur const SSL_CIPHER *ssl_get_cipher_by_char(SSL_CONNECTION *ssl,
                                                const unsigned char *ptr,
                                                int all);
__owur int ssl_cert_set0_chain(SSL_CONNECTION *s, SSL_CTX *ctx,
                               STACK_OF(X509) *chain);
__owur int ssl_cert_set1_chain(SSL_CONNECTION *s, SSL_CTX *ctx,
                               STACK_OF(X509) *chain);
__owur int ssl_cert_add0_chain_cert(SSL_CONNECTION *s, SSL_CTX *ctx, X509 *x);
__owur int ssl_cert_add1_chain_cert(SSL_CONNECTION *s, SSL_CTX *ctx, X509 *x);
__owur int ssl_cert_select_current(CERT *c, X509 *x);
__owur int ssl_cert_set_current(CERT *c, long arg);
void ssl_cert_set_cert_cb(CERT *c, int (*cb) (SSL *ssl, void *arg), void *arg);

__owur int ssl_verify_cert_chain(SSL_CONNECTION *s, STACK_OF(X509) *sk);
__owur int ssl_verify_rpk(SSL_CONNECTION *s, EVP_PKEY *rpk);
__owur int ssl_build_cert_chain(SSL_CONNECTION *s, SSL_CTX *ctx, int flags);
__owur int ssl_cert_set_cert_store(CERT *c, X509_STORE *store, int chain,
                                   int ref);
__owur int ssl_cert_get_cert_store(CERT *c, X509_STORE **pstore, int chain);

__owur int ssl_security(const SSL_CONNECTION *s, int op, int bits, int nid,
                        void *other);
__owur int ssl_ctx_security(const SSL_CTX *ctx, int op, int bits, int nid,
                            void *other);
int ssl_get_security_level_bits(const SSL *s, const SSL_CTX *ctx, int *levelp);

__owur int ssl_cert_lookup_by_nid(int nid, size_t *pidx, SSL_CTX *ctx);
__owur const SSL_CERT_LOOKUP *ssl_cert_lookup_by_pkey(const EVP_PKEY *pk,
                                                      size_t *pidx,
                                                      SSL_CTX *ctx);
__owur const SSL_CERT_LOOKUP *ssl_cert_lookup_by_idx(size_t idx, SSL_CTX *ctx);

int ssl_undefined_function(SSL *s);
__owur int ssl_undefined_void_function(void);
__owur int ssl_undefined_const_function(const SSL *s);
__owur int ssl_get_server_cert_serverinfo(SSL_CONNECTION *s,
                                          const unsigned char **serverinfo,
                                          size_t *serverinfo_length);
void ssl_set_masks(SSL_CONNECTION *s);
__owur STACK_OF(SSL_CIPHER) *ssl_get_ciphers_by_id(SSL_CONNECTION *sc);
__owur int ssl_x509err2alert(int type);
void ssl_sort_cipher_list(void);
int ssl_load_ciphers(SSL_CTX *ctx);
__owur int ssl_setup_sigalgs(SSL_CTX *ctx);
int ssl_load_groups(SSL_CTX *ctx);
int ssl_load_sigalgs(SSL_CTX *ctx);
__owur int ssl_fill_hello_random(SSL_CONNECTION *s, int server,
                                 unsigned char *field, size_t len,
                                 DOWNGRADE dgrd);
__owur int ssl_generate_master_secret(SSL_CONNECTION *s, unsigned char *pms,
                                      size_t pmslen, int free_pms);
__owur EVP_PKEY *ssl_generate_pkey(SSL_CONNECTION *s, EVP_PKEY *pm);
__owur int ssl_gensecret(SSL_CONNECTION *s, unsigned char *pms, size_t pmslen);
__owur int ssl_derive(SSL_CONNECTION *s, EVP_PKEY *privkey, EVP_PKEY *pubkey,
                      int genmaster);
__owur int ssl_decapsulate(SSL_CONNECTION *s, EVP_PKEY *privkey,
                           const unsigned char *ct, size_t ctlen,
                           int gensecret);
__owur int ssl_encapsulate(SSL_CONNECTION *s, EVP_PKEY *pubkey,
                           unsigned char **ctp, size_t *ctlenp,
                           int gensecret);
__owur EVP_PKEY *ssl_dh_to_pkey(DH *dh);
__owur int ssl_set_tmp_ecdh_groups(uint16_t **pext, size_t *pextlen,
                                   void *key);
__owur unsigned int ssl_get_max_send_fragment(const SSL_CONNECTION *sc);
__owur unsigned int ssl_get_split_send_fragment(const SSL_CONNECTION *sc);

__owur const SSL_CIPHER *ssl3_get_cipher_by_id(uint32_t id);
__owur const SSL_CIPHER *ssl3_get_cipher_by_std_name(const char *stdname);
__owur const SSL_CIPHER *ssl3_get_cipher_by_char(const unsigned char *p);
__owur int ssl3_put_cipher_by_char(const SSL_CIPHER *c, WPACKET *pkt,
                                   size_t *len);
int ssl3_init_finished_mac(SSL_CONNECTION *s);
__owur int ssl3_setup_key_block(SSL_CONNECTION *s);
__owur int ssl3_change_cipher_state(SSL_CONNECTION *s, int which);
void ssl3_cleanup_key_block(SSL_CONNECTION *s);
__owur int ssl3_do_write(SSL_CONNECTION *s, uint8_t type);
int ssl3_send_alert(SSL_CONNECTION *s, int level, int desc);
__owur int ssl3_generate_master_secret(SSL_CONNECTION *s, unsigned char *out,
                                       unsigned char *p, size_t len,
                                       size_t *secret_size);
__owur int ssl3_get_req_cert_type(SSL_CONNECTION *s, WPACKET *pkt);
__owur int ssl3_num_ciphers(void);
__owur const SSL_CIPHER *ssl3_get_cipher(unsigned int u);
int ssl3_renegotiate(SSL *ssl);
int ssl3_renegotiate_check(SSL *ssl, int initok);
void ssl3_digest_master_key_set_params(const SSL_SESSION *session,
                                       OSSL_PARAM params[]);
__owur int ssl3_dispatch_alert(SSL *s);
__owur size_t ssl3_final_finish_mac(SSL_CONNECTION *s, const char *sender,
                                    size_t slen, unsigned char *p);
__owur int ssl3_finish_mac(SSL_CONNECTION *s, const unsigned char *buf,
                           size_t len);
void ssl3_free_digest_list(SSL_CONNECTION *s);
__owur unsigned long ssl3_output_cert_chain(SSL_CONNECTION *s, WPACKET *pkt,
                                            CERT_PKEY *cpk, int for_comp);
__owur const SSL_CIPHER *ssl3_choose_cipher(SSL_CONNECTION *s,
                                            STACK_OF(SSL_CIPHER) *clnt,
                                            STACK_OF(SSL_CIPHER) *srvr);
__owur int ssl3_digest_cached_records(SSL_CONNECTION *s, int keep);
__owur int ssl3_new(SSL *s);
void ssl3_free(SSL *s);
__owur int ssl3_read(SSL *s, void *buf, size_t len, size_t *readbytes);
__owur int ssl3_peek(SSL *s, void *buf, size_t len, size_t *readbytes);
__owur int ssl3_write(SSL *s, const void *buf, size_t len, size_t *written);
__owur int ssl3_shutdown(SSL *s);
int ssl3_clear(SSL *s);
__owur long ssl3_ctrl(SSL *s, int cmd, long larg, void *parg);
__owur long ssl3_ctx_ctrl(SSL_CTX *s, int cmd, long larg, void *parg);
__owur long ssl3_callback_ctrl(SSL *s, int cmd, void (*fp) (void));
__owur long ssl3_ctx_callback_ctrl(SSL_CTX *s, int cmd, void (*fp) (void));

__owur int ssl3_do_change_cipher_spec(SSL_CONNECTION *s);
__owur OSSL_TIME ssl3_default_timeout(void);

__owur int ssl3_set_handshake_header(SSL_CONNECTION *s, WPACKET *pkt,
                                     int htype);
__owur int tls_close_construct_packet(SSL_CONNECTION *s, WPACKET *pkt, int htype);
__owur int tls_setup_handshake(SSL_CONNECTION *s);
__owur int dtls1_set_handshake_header(SSL_CONNECTION *s, WPACKET *pkt, int htype);
__owur int dtls1_close_construct_packet(SSL_CONNECTION *s, WPACKET *pkt, int htype);
__owur int ssl3_handshake_write(SSL_CONNECTION *s);

__owur int ssl_allow_compression(SSL_CONNECTION *s);

__owur int ssl_version_cmp(const SSL_CONNECTION *s, int versiona, int versionb);
__owur int ssl_version_supported(const SSL_CONNECTION *s, int version,
                                 const SSL_METHOD **meth);

__owur int ssl_set_client_hello_version(SSL_CONNECTION *s);
__owur int ssl_check_version_downgrade(SSL_CONNECTION *s);
__owur int ssl_set_version_bound(int method_version, int version, int *bound);
__owur int ssl_choose_server_version(SSL_CONNECTION *s, CLIENTHELLO_MSG *hello,
                                     DOWNGRADE *dgrd);
__owur int ssl_choose_client_version(SSL_CONNECTION *s, int version,
                                     RAW_EXTENSION *extensions);
__owur int ssl_get_min_max_version(const SSL_CONNECTION *s, int *min_version,
                                   int *max_version, int *real_max);

__owur OSSL_TIME tls1_default_timeout(void);
__owur int dtls1_do_write(SSL_CONNECTION *s, uint8_t type);
void dtls1_set_message_header(SSL_CONNECTION *s,
                              unsigned char mt,
                              size_t len,
                              size_t frag_off, size_t frag_len);

int dtls1_write_app_data_bytes(SSL *s, uint8_t type, const void *buf_,
                               size_t len, size_t *written);

__owur int dtls1_read_failed(SSL_CONNECTION *s, int code);
__owur int dtls1_buffer_message(SSL_CONNECTION *s, int ccs);
__owur int dtls1_retransmit_message(SSL_CONNECTION *s, unsigned short seq,
                                    int *found);
__owur int dtls1_get_queue_priority(unsigned short seq, int is_ccs);
int dtls1_retransmit_buffered_messages(SSL_CONNECTION *s);
void dtls1_clear_received_buffer(SSL_CONNECTION *s);
void dtls1_clear_sent_buffer(SSL_CONNECTION *s);
void dtls1_get_message_header(const unsigned char *data,
                              struct hm_header_st *msg_hdr);
__owur OSSL_TIME dtls1_default_timeout(void);
__owur int dtls1_get_timeout(const SSL_CONNECTION *s, OSSL_TIME *timeleft);
__owur int dtls1_check_timeout_num(SSL_CONNECTION *s);
__owur int dtls1_handle_timeout(SSL_CONNECTION *s);
void dtls1_start_timer(SSL_CONNECTION *s);
void dtls1_stop_timer(SSL_CONNECTION *s);
__owur int dtls1_is_timer_expired(SSL_CONNECTION *s);
__owur int dtls_raw_hello_verify_request(WPACKET *pkt, unsigned char *cookie,
                                         size_t cookie_len);
__owur size_t dtls1_min_mtu(SSL_CONNECTION *s);
void dtls1_hm_fragment_free(hm_fragment *frag);
__owur int dtls1_query_mtu(SSL_CONNECTION *s);

__owur int tls1_new(SSL *s);
void tls1_free(SSL *s);
int tls1_clear(SSL *s);

__owur int dtls1_new(SSL *s);
void dtls1_free(SSL *s);
int dtls1_clear(SSL *s);
long dtls1_ctrl(SSL *s, int cmd, long larg, void *parg);
__owur int dtls1_shutdown(SSL *s);

__owur int dtls1_dispatch_alert(SSL *s);

__owur int ssl_init_wbio_buffer(SSL_CONNECTION *s);
int ssl_free_wbio_buffer(SSL_CONNECTION *s);

__owur int tls1_change_cipher_state(SSL_CONNECTION *s, int which);
__owur int tls1_setup_key_block(SSL_CONNECTION *s);
__owur size_t tls1_final_finish_mac(SSL_CONNECTION *s, const char *str,
                                    size_t slen, unsigned char *p);
__owur int tls1_generate_master_secret(SSL_CONNECTION *s, unsigned char *out,
                                       unsigned char *p, size_t len,
                                       size_t *secret_size);
__owur int tls13_setup_key_block(SSL_CONNECTION *s);
__owur size_t tls13_final_finish_mac(SSL_CONNECTION *s, const char *str, size_t slen,
                                     unsigned char *p);
__owur int tls13_change_cipher_state(SSL_CONNECTION *s, int which);
__owur int tls13_update_key(SSL_CONNECTION *s, int send);
__owur int tls13_hkdf_expand(SSL_CONNECTION *s,
                             const EVP_MD *md,
                             const unsigned char *secret,
                             const unsigned char *label, size_t labellen,
                             const unsigned char *data, size_t datalen,
                             unsigned char *out, size_t outlen, int fatal);
__owur int tls13_hkdf_expand_ex(OSSL_LIB_CTX *libctx, const char *propq,
                                const EVP_MD *md,
                                const unsigned char *secret,
                                const unsigned char *label, size_t labellen,
                                const unsigned char *data, size_t datalen,
                                unsigned char *out, size_t outlen,
                                int raise_error);
__owur int tls13_derive_key(SSL_CONNECTION *s, const EVP_MD *md,
                            const unsigned char *secret, unsigned char *key,
                            size_t keylen);
__owur int tls13_derive_iv(SSL_CONNECTION *s, const EVP_MD *md,
                           const unsigned char *secret, unsigned char *iv,
                           size_t ivlen);
__owur int tls13_derive_finishedkey(SSL_CONNECTION *s, const EVP_MD *md,
                                    const unsigned char *secret,
                                    unsigned char *fin, size_t finlen);
int tls13_generate_secret(SSL_CONNECTION *s, const EVP_MD *md,
                          const unsigned char *prevsecret,
                          const unsigned char *insecret,
                          size_t insecretlen,
                          unsigned char *outsecret);
__owur int tls13_generate_handshake_secret(SSL_CONNECTION *s,
                                           const unsigned char *insecret,
                                           size_t insecretlen);
__owur int tls13_generate_master_secret(SSL_CONNECTION *s, unsigned char *out,
                                        unsigned char *prev, size_t prevlen,
                                        size_t *secret_size);
__owur int tls1_export_keying_material(SSL_CONNECTION *s,
                                       unsigned char *out, size_t olen,
                                       const char *label, size_t llen,
                                       const unsigned char *p, size_t plen,
                                       int use_context);
__owur int tls13_export_keying_material(SSL_CONNECTION *s,
                                        unsigned char *out, size_t olen,
                                        const char *label, size_t llen,
                                        const unsigned char *context,
                                        size_t contextlen, int use_context);
__owur int tls13_export_keying_material_early(SSL_CONNECTION *s,
                                              unsigned char *out, size_t olen,
                                              const char *label, size_t llen,
                                              const unsigned char *context,
                                              size_t contextlen);
__owur int tls1_alert_code(int code);
__owur int tls13_alert_code(int code);
__owur int ssl3_alert_code(int code);

__owur int ssl_check_srvr_ecc_cert_and_alg(X509 *x, SSL_CONNECTION *s);

SSL_COMP *ssl3_comp_find(STACK_OF(SSL_COMP) *sk, int n);

__owur const TLS_GROUP_INFO *tls1_group_id_lookup(SSL_CTX *ctx, uint16_t curve_id);
__owur const char *tls1_group_id2name(SSL_CTX *ctx, uint16_t group_id);
__owur int tls1_group_id2nid(uint16_t group_id, int include_unknown);
__owur uint16_t tls1_nid2group_id(int nid);
__owur int tls1_check_group_id(SSL_CONNECTION *s, uint16_t group_id,
                               int check_own_curves);
__owur uint16_t tls1_shared_group(SSL_CONNECTION *s, int nmatch);
__owur int tls1_set_groups(uint16_t **pext, size_t *pextlen,
                           int *curves, size_t ncurves);
__owur int tls1_set_groups_list(SSL_CTX *ctx, uint16_t **pext, size_t *pextlen,
                                const char *str);
__owur EVP_PKEY *ssl_generate_pkey_group(SSL_CONNECTION *s, uint16_t id);
__owur int tls_valid_group(SSL_CONNECTION *s, uint16_t group_id, int minversion,
                           int maxversion, int isec, int *okfortls13);
__owur EVP_PKEY *ssl_generate_param_group(SSL_CONNECTION *s, uint16_t id);
void tls1_get_formatlist(SSL_CONNECTION *s, const unsigned char **pformats,
                         size_t *num_formats);
__owur int tls1_check_ec_tmp_key(SSL_CONNECTION *s, unsigned long id);

__owur int tls_group_allowed(SSL_CONNECTION *s, uint16_t curve, int op);
void tls1_get_supported_groups(SSL_CONNECTION *s, const uint16_t **pgroups,
                               size_t *pgroupslen);

__owur int tls1_set_server_sigalgs(SSL_CONNECTION *s);

__owur SSL_TICKET_STATUS tls_get_ticket_from_client(SSL_CONNECTION *s,
                                                    CLIENTHELLO_MSG *hello,
                                                    SSL_SESSION **ret);
__owur SSL_TICKET_STATUS tls_decrypt_ticket(SSL_CONNECTION *s,
                                            const unsigned char *etick,
                                            size_t eticklen,
                                            const unsigned char *sess_id,
                                            size_t sesslen, SSL_SESSION **psess);

__owur int tls_use_ticket(SSL_CONNECTION *s);

void ssl_set_sig_mask(uint32_t *pmask_a, SSL_CONNECTION *s, int op);

__owur int tls1_set_sigalgs_list(CERT *c, const char *str, int client);
__owur int tls1_set_raw_sigalgs(CERT *c, const uint16_t *psigs, size_t salglen,
                                int client);
__owur int tls1_set_sigalgs(CERT *c, const int *salg, size_t salglen,
                            int client);
int tls1_check_chain(SSL_CONNECTION *s, X509 *x, EVP_PKEY *pk,
                     STACK_OF(X509) *chain, int idx);
void tls1_set_cert_validity(SSL_CONNECTION *s);

#  ifndef OPENSSL_NO_CT
__owur int ssl_validate_ct(SSL_CONNECTION *s);
#  endif

__owur EVP_PKEY *ssl_get_auto_dh(SSL_CONNECTION *s);

__owur int ssl_security_cert(SSL_CONNECTION *s, SSL_CTX *ctx, X509 *x, int vfy,
                             int is_ee);
__owur int ssl_security_cert_chain(SSL_CONNECTION *s, STACK_OF(X509) *sk,
                                   X509 *ex, int vfy);

int tls_choose_sigalg(SSL_CONNECTION *s, int fatalerrs);

__owur long ssl_get_algorithm2(SSL_CONNECTION *s);
__owur int tls12_copy_sigalgs(SSL_CONNECTION *s, WPACKET *pkt,
                              const uint16_t *psig, size_t psiglen);
__owur int tls1_save_u16(PACKET *pkt, uint16_t **pdest, size_t *pdestlen);
__owur int tls1_save_sigalgs(SSL_CONNECTION *s, PACKET *pkt, int cert);
__owur int tls1_process_sigalgs(SSL_CONNECTION *s);
__owur int tls1_set_peer_legacy_sigalg(SSL_CONNECTION *s, const EVP_PKEY *pkey);
__owur int tls1_lookup_md(SSL_CTX *ctx, const SIGALG_LOOKUP *lu,
                          const EVP_MD **pmd);
__owur size_t tls12_get_psigalgs(SSL_CONNECTION *s, int sent,
                                 const uint16_t **psigs);
__owur int tls_check_sigalg_curve(const SSL_CONNECTION *s, int curve);
__owur int tls12_check_peer_sigalg(SSL_CONNECTION *s, uint16_t, EVP_PKEY *pkey);
__owur int ssl_set_client_disabled(SSL_CONNECTION *s);
__owur int ssl_cipher_disabled(const SSL_CONNECTION *s, const SSL_CIPHER *c,
                               int op, int echde);

__owur int ssl_handshake_hash(SSL_CONNECTION *s,
                              unsigned char *out, size_t outlen,
                              size_t *hashlen);
__owur const EVP_MD *ssl_md(SSL_CTX *ctx, int idx);
int ssl_get_md_idx(int md_nid);
__owur const EVP_MD *ssl_handshake_md(SSL_CONNECTION *s);
__owur const EVP_MD *ssl_prf_md(SSL_CONNECTION *s);

/*
 * ssl_log_rsa_client_key_exchange logs |premaster| to the SSL_CTX associated
 * with |ssl|, if logging is enabled. It returns one on success and zero on
 * failure. The entry is identified by the first 8 bytes of
 * |encrypted_premaster|.
 */
__owur int ssl_log_rsa_client_key_exchange(SSL_CONNECTION *s,
                                           const uint8_t *encrypted_premaster,
                                           size_t encrypted_premaster_len,
                                           const uint8_t *premaster,
                                           size_t premaster_len);

/*
 * ssl_log_secret logs |secret| to the SSL_CTX associated with |ssl|, if
 * logging is available. It returns one on success and zero on failure. It tags
 * the entry with |label|.
 */
__owur int ssl_log_secret(SSL_CONNECTION *s, const char *label,
                          const uint8_t *secret, size_t secret_len);

#define MASTER_SECRET_LABEL "CLIENT_RANDOM"
#define CLIENT_EARLY_LABEL "CLIENT_EARLY_TRAFFIC_SECRET"
#define CLIENT_HANDSHAKE_LABEL "CLIENT_HANDSHAKE_TRAFFIC_SECRET"
#define SERVER_HANDSHAKE_LABEL "SERVER_HANDSHAKE_TRAFFIC_SECRET"
#define CLIENT_APPLICATION_LABEL "CLIENT_TRAFFIC_SECRET_0"
#define CLIENT_APPLICATION_N_LABEL "CLIENT_TRAFFIC_SECRET_N"
#define SERVER_APPLICATION_LABEL "SERVER_TRAFFIC_SECRET_0"
#define SERVER_APPLICATION_N_LABEL "SERVER_TRAFFIC_SECRET_N"
#define EARLY_EXPORTER_SECRET_LABEL "EARLY_EXPORTER_SECRET"
#define EXPORTER_SECRET_LABEL "EXPORTER_SECRET"

__owur int srp_generate_server_master_secret(SSL_CONNECTION *s);
__owur int srp_generate_client_master_secret(SSL_CONNECTION *s);
__owur int srp_verify_server_param(SSL_CONNECTION *s);

/* statem/statem_srvr.c */

__owur int send_certificate_request(SSL_CONNECTION *s);

/* statem/extensions_cust.c */

custom_ext_method *custom_ext_find(const custom_ext_methods *exts,
                                   ENDPOINT role, unsigned int ext_type,
                                   size_t *idx);

void custom_ext_init(custom_ext_methods *meths);

int ossl_tls_add_custom_ext_intern(SSL_CTX *ctx, custom_ext_methods *exts,
                                   ENDPOINT role, unsigned int ext_type,
                                   unsigned int context,
                                   SSL_custom_ext_add_cb_ex add_cb,
                                   SSL_custom_ext_free_cb_ex free_cb,
                                   void *add_arg,
                                   SSL_custom_ext_parse_cb_ex parse_cb,
                                   void *parse_arg);
__owur int custom_ext_parse(SSL_CONNECTION *s, unsigned int context,
                            unsigned int ext_type,
                            const unsigned char *ext_data, size_t ext_size,
                            X509 *x, size_t chainidx);
__owur int custom_ext_add(SSL_CONNECTION *s, int context, WPACKET *pkt, X509 *x,
                          size_t chainidx, int maxversion);

__owur int custom_exts_copy(custom_ext_methods *dst,
                            const custom_ext_methods *src);
__owur int custom_exts_copy_flags(custom_ext_methods *dst,
                                  const custom_ext_methods *src);
void custom_exts_free(custom_ext_methods *exts);

void ssl_comp_free_compression_methods_int(void);

/* ssl_mcnf.c */
void ssl_ctx_system_config(SSL_CTX *ctx);

const EVP_CIPHER *ssl_evp_cipher_fetch(OSSL_LIB_CTX *libctx,
                                       int nid,
                                       const char *properties);
int ssl_evp_cipher_up_ref(const EVP_CIPHER *cipher);
void ssl_evp_cipher_free(const EVP_CIPHER *cipher);
const EVP_MD *ssl_evp_md_fetch(OSSL_LIB_CTX *libctx,
                               int nid,
                               const char *properties);
int ssl_evp_md_up_ref(const EVP_MD *md);
void ssl_evp_md_free(const EVP_MD *md);

void tls_engine_finish(ENGINE *e);
const EVP_CIPHER *tls_get_cipher_from_engine(int nid);
const EVP_MD *tls_get_digest_from_engine(int nid);
int tls_engine_load_ssl_client_cert(SSL_CONNECTION *s, X509 **px509,
                                    EVP_PKEY **ppkey);
int ssl_hmac_old_new(SSL_HMAC *ret);
void ssl_hmac_old_free(SSL_HMAC *ctx);
int ssl_hmac_old_init(SSL_HMAC *ctx, void *key, size_t len, char *md);
int ssl_hmac_old_update(SSL_HMAC *ctx, const unsigned char *data, size_t len);
int ssl_hmac_old_final(SSL_HMAC *ctx, unsigned char *md, size_t *len);
size_t ssl_hmac_old_size(const SSL_HMAC *ctx);

int ssl_ctx_srp_ctx_free_intern(SSL_CTX *ctx);
int ssl_ctx_srp_ctx_init_intern(SSL_CTX *ctx);
int ssl_srp_ctx_free_intern(SSL_CONNECTION *s);
int ssl_srp_ctx_init_intern(SSL_CONNECTION *s);

int ssl_srp_calc_a_param_intern(SSL_CONNECTION *s);
int ssl_srp_server_param_with_username_intern(SSL_CONNECTION *s, int *ad);

void ssl_session_calculate_timeout(SSL_SESSION *ss);

# else /* OPENSSL_UNIT_TEST */

#  define ssl_init_wbio_buffer SSL_test_functions()->p_ssl_init_wbio_buffer

# endif

/* Some helper routines to support TSAN operations safely */
static ossl_unused ossl_inline int ssl_tsan_lock(const SSL_CTX *ctx)
{
#ifdef TSAN_REQUIRES_LOCKING
    if (!CRYPTO_THREAD_write_lock(ctx->tsan_lock))
        return 0;
#endif
    return 1;
}

static ossl_unused ossl_inline void ssl_tsan_unlock(const SSL_CTX *ctx)
{
#ifdef TSAN_REQUIRES_LOCKING
    CRYPTO_THREAD_unlock(ctx->tsan_lock);
#endif
}

static ossl_unused ossl_inline void ssl_tsan_counter(const SSL_CTX *ctx,
                                                     TSAN_QUALIFIER int *stat)
{
    if (ssl_tsan_lock(ctx)) {
        tsan_counter(stat);
        ssl_tsan_unlock(ctx);
    }
}

int ossl_comp_has_alg(int a);
size_t ossl_calculate_comp_expansion(int alg, size_t length);

void ossl_ssl_set_custom_record_layer(SSL_CONNECTION *s,
                                      const OSSL_RECORD_METHOD *meth,
                                      void *rlarg);

long ossl_ctrl_internal(SSL *s, int cmd, long larg, void *parg, int no_quic);

/*
 * Options which no longer have any effect, but which can be implemented
 * as no-ops for QUIC.
 */
#define OSSL_LEGACY_SSL_OPTIONS                 \
    (SSL_OP_NETSCAPE_REUSE_CIPHER_CHANGE_BUG  | \
     SSL_OP_MICROSOFT_BIG_SSLV3_BUFFER        | \
     SSL_OP_SSLEAY_080_CLIENT_DH_BUG          | \
     SSL_OP_TLS_D5_BUG                        | \
     SSL_OP_TLS_BLOCK_PADDING_BUG             | \
     SSL_OP_MSIE_SSLV2_RSA_PADDING            | \
     SSL_OP_SSLREF2_REUSE_CERT_TYPE_BUG       | \
     SSL_OP_MICROSOFT_SESS_ID_BUG             | \
     SSL_OP_NETSCAPE_CHALLENGE_BUG            | \
     SSL_OP_PKCS1_CHECK_1                     | \
     SSL_OP_PKCS1_CHECK_2                     | \
     SSL_OP_SINGLE_DH_USE                     | \
     SSL_OP_SINGLE_ECDH_USE                   | \
     SSL_OP_EPHEMERAL_RSA                     )

/* This option is undefined in public headers with no-dtls1-method. */
#ifndef SSL_OP_CISCO_ANYCONNECT
# define SSL_OP_CISCO_ANYCONNECT 0
#endif
/*
 * Options which are no-ops under QUIC or TLSv1.3 and which are therefore
 * allowed but ignored under QUIC.
 */
#define OSSL_TLS1_2_OPTIONS                     \
    (SSL_OP_CRYPTOPRO_TLSEXT_BUG              | \
     SSL_OP_DONT_INSERT_EMPTY_FRAGMENTS       | \
     SSL_OP_ALLOW_CLIENT_RENEGOTIATION        | \
     SSL_OP_ALLOW_UNSAFE_LEGACY_RENEGOTIATION | \
     SSL_OP_NO_COMPRESSION                    | \
     SSL_OP_NO_SSLv3                          | \
     SSL_OP_NO_TLSv1                          | \
     SSL_OP_NO_TLSv1_1                        | \
     SSL_OP_NO_TLSv1_2                        | \
     SSL_OP_NO_DTLSv1                         | \
     SSL_OP_NO_DTLSv1_2                       | \
     SSL_OP_NO_SESSION_RESUMPTION_ON_RENEGOTIATION | \
     SSL_OP_CISCO_ANYCONNECT                  | \
     SSL_OP_NO_RENEGOTIATION                  | \
     SSL_OP_NO_EXTENDED_MASTER_SECRET         | \
     SSL_OP_NO_ENCRYPT_THEN_MAC               | \
     SSL_OP_COOKIE_EXCHANGE                   | \
     SSL_OP_LEGACY_SERVER_CONNECT             | \
     SSL_OP_IGNORE_UNEXPECTED_EOF             )

/* Total mask of connection-level options permitted or ignored under QUIC. */
#define OSSL_QUIC_PERMITTED_OPTIONS_CONN        \
    (OSSL_LEGACY_SSL_OPTIONS                  | \
     OSSL_TLS1_2_OPTIONS                      | \
     SSL_OP_CIPHER_SERVER_PREFERENCE          | \
     SSL_OP_DISABLE_TLSEXT_CA_NAMES           | \
     SSL_OP_NO_TX_CERTIFICATE_COMPRESSION     | \
     SSL_OP_NO_RX_CERTIFICATE_COMPRESSION     | \
     SSL_OP_PRIORITIZE_CHACHA                 | \
     SSL_OP_NO_QUERY_MTU                      | \
     SSL_OP_NO_TICKET                         | \
     SSL_OP_NO_ANTI_REPLAY                    )

/* Total mask of stream-level options permitted or ignored under QUIC. */
#define OSSL_QUIC_PERMITTED_OPTIONS_STREAM      \
    (OSSL_LEGACY_SSL_OPTIONS                  | \
     OSSL_TLS1_2_OPTIONS                      | \
     SSL_OP_CLEANSE_PLAINTEXT                 )

/* Total mask of options permitted on either connections or streams. */
#define OSSL_QUIC_PERMITTED_OPTIONS             \
    (OSSL_QUIC_PERMITTED_OPTIONS_CONN |         \
     OSSL_QUIC_PERMITTED_OPTIONS_STREAM)

#endif<|MERGE_RESOLUTION|>--- conflicted
+++ resolved
@@ -1248,617 +1248,8 @@
     CRYPTO_EX_DATA ex_data;
 };
 
-<<<<<<< HEAD
+
 #include "ssl_connection_st.h"
-=======
-struct ssl_connection_st {
-    /* type identifier and common data */
-    struct ssl_st ssl;
-    /*
-     * protocol version (one of SSL2_VERSION, SSL3_VERSION, TLS1_VERSION,
-     * DTLS1_VERSION)
-     */
-    int version;
-    /*
-     * There are 2 BIO's even though they are normally both the same.  This
-     * is so data can be read and written to different handlers
-     */
-    /* used by SSL_read */
-    BIO *rbio;
-    /* used by SSL_write */
-    BIO *wbio;
-    /* used during session-id reuse to concatenate messages */
-    BIO *bbio;
-    /*
-     * This holds a variable that indicates what we were doing when a 0 or -1
-     * is returned.  This is needed for non-blocking IO so we know what
-     * request needs re-doing when in SSL_accept or SSL_connect
-     */
-    int rwstate;
-    int (*handshake_func) (SSL *);
-    /*
-     * Imagine that here's a boolean member "init" that is switched as soon
-     * as SSL_set_{accept/connect}_state is called for the first time, so
-     * that "state" and "handshake_func" are properly initialized.  But as
-     * handshake_func is == 0 until then, we use this test instead of an
-     * "init" member.
-     */
-    /* are we the server side? */
-    int server;
-    /*
-     * Generate a new session or reuse an old one.
-     * NB: For servers, the 'new' session may actually be a previously
-     * cached session or even the previous session unless
-     * SSL_OP_NO_SESSION_RESUMPTION_ON_RENEGOTIATION is set
-     */
-    int new_session;
-    /* don't send shutdown packets */
-    int quiet_shutdown;
-    /* we have shut things down, 0x01 sent, 0x02 for received */
-    int shutdown;
-    /* Timestamps used to calculate the handshake RTT */
-    OSSL_TIME ts_msg_write;
-    OSSL_TIME ts_msg_read;
-    /* where we are */
-    OSSL_STATEM statem;
-    SSL_EARLY_DATA_STATE early_data_state;
-    BUF_MEM *init_buf;          /* buffer used during init */
-    void *init_msg;             /* pointer to handshake message body, set by
-                                 * tls_get_message_header() */
-    size_t init_num;               /* amount read/written */
-    size_t init_off;               /* amount read/written */
-
-    size_t ssl_pkey_num;
-
-    struct {
-        long flags;
-        unsigned char server_random[SSL3_RANDOM_SIZE];
-        unsigned char client_random[SSL3_RANDOM_SIZE];
-
-        /* used during startup, digest all incoming/outgoing packets */
-        BIO *handshake_buffer;
-        /*
-         * When handshake digest is determined, buffer is hashed and
-         * freed and MD_CTX for the required digest is stored here.
-         */
-        EVP_MD_CTX *handshake_dgst;
-        /*
-         * Set whenever an expected ChangeCipherSpec message is processed.
-         * Unset when the peer's Finished message is received.
-         * Unexpected ChangeCipherSpec messages trigger a fatal alert.
-         */
-        int change_cipher_spec;
-        int warn_alert;
-        int fatal_alert;
-        /*
-         * we allow one fatal and one warning alert to be outstanding, send close
-         * alert via the warning alert
-         */
-        int alert_dispatch;
-        unsigned char send_alert[2];
-        /*
-         * This flag is set when we should renegotiate ASAP, basically when there
-         * is no more data in the read or write buffers
-         */
-        int renegotiate;
-        int total_renegotiations;
-        int num_renegotiations;
-        int in_read_app_data;
-
-        struct {
-            /* actually only need to be 16+20 for SSLv3 and 12 for TLS */
-            unsigned char finish_md[EVP_MAX_MD_SIZE * 2];
-            size_t finish_md_len;
-            unsigned char peer_finish_md[EVP_MAX_MD_SIZE * 2];
-            size_t peer_finish_md_len;
-            size_t message_size;
-            int message_type;
-            /* used to hold the new cipher we are going to use */
-            const SSL_CIPHER *new_cipher;
-            EVP_PKEY *pkey;         /* holds short lived key exchange key */
-            /* used for certificate requests */
-            int cert_req;
-            /* Certificate types in certificate request message. */
-            uint8_t *ctype;
-            size_t ctype_len;
-            /* Certificate authorities list peer sent */
-            STACK_OF(X509_NAME) *peer_ca_names;
-            size_t key_block_length;
-            unsigned char *key_block;
-            const EVP_CIPHER *new_sym_enc;
-            const EVP_MD *new_hash;
-            int new_mac_pkey_type;
-            size_t new_mac_secret_size;
-# ifndef OPENSSL_NO_COMP
-            const SSL_COMP *new_compression;
-# else
-            char *new_compression;
-# endif
-            int cert_request;
-            /* Raw values of the cipher list from a client */
-            unsigned char *ciphers_raw;
-            size_t ciphers_rawlen;
-            /* Temporary storage for premaster secret */
-            unsigned char *pms;
-            size_t pmslen;
-# ifndef OPENSSL_NO_PSK
-            /* Temporary storage for PSK key */
-            unsigned char *psk;
-            size_t psklen;
-# endif
-            /* Signature algorithm we actually use */
-            const struct sigalg_lookup_st *sigalg;
-            /* Pointer to certificate we use */
-            CERT_PKEY *cert;
-            /*
-             * signature algorithms peer reports: e.g. supported signature
-             * algorithms extension for server or as part of a certificate
-             * request for client.
-             * Keep track of the algorithms for TLS and X.509 usage separately.
-             */
-            uint16_t *peer_sigalgs;
-            uint16_t *peer_cert_sigalgs;
-            /* Size of above arrays */
-            size_t peer_sigalgslen;
-            size_t peer_cert_sigalgslen;
-            /* Sigalg peer actually uses */
-            const struct sigalg_lookup_st *peer_sigalg;
-            /*
-             * Set if corresponding CERT_PKEY can be used with current
-             * SSL session: e.g. appropriate curve, signature algorithms etc.
-             * If zero it can't be used at all.
-             */
-            uint32_t *valid_flags;
-            /*
-             * For servers the following masks are for the key and auth algorithms
-             * that are supported by the certs below. For clients they are masks of
-             * *disabled* algorithms based on the current session.
-             */
-            uint32_t mask_k;
-            uint32_t mask_a;
-            /*
-             * The following are used by the client to see if a cipher is allowed or
-             * not.  It contains the minimum and maximum version the client's using
-             * based on what it knows so far.
-             */
-            int min_ver;
-            int max_ver;
-        } tmp;
-
-        /* Connection binding to prevent renegotiation attacks */
-        unsigned char previous_client_finished[EVP_MAX_MD_SIZE];
-        size_t previous_client_finished_len;
-        unsigned char previous_server_finished[EVP_MAX_MD_SIZE];
-        size_t previous_server_finished_len;
-        int send_connection_binding;
-
-# ifndef OPENSSL_NO_NEXTPROTONEG
-        /*
-         * Set if we saw the Next Protocol Negotiation extension from our peer.
-         */
-        int npn_seen;
-# endif
-
-        /*
-         * ALPN information (we are in the process of transitioning from NPN to
-         * ALPN.)
-         */
-
-        /*
-         * In a server these point to the selected ALPN protocol after the
-         * ClientHello has been processed. In a client these contain the protocol
-         * that the server selected once the ServerHello has been processed.
-         */
-        unsigned char *alpn_selected;
-        size_t alpn_selected_len;
-        /* used by the server to know what options were proposed */
-        unsigned char *alpn_proposed;
-        size_t alpn_proposed_len;
-        /* used by the client to know if it actually sent alpn */
-        int alpn_sent;
-
-        /*
-         * This is set to true if we believe that this is a version of Safari
-         * running on OS X 10.6 or newer. We wish to know this because Safari on
-         * 10.8 .. 10.8.3 has broken ECDHE-ECDSA support.
-         */
-        char is_probably_safari;
-
-        /*
-         * Track whether we did a key exchange this handshake or not, so
-         * SSL_get_negotiated_group() knows whether to fall back to the
-         * value in the SSL_SESSION.
-         */
-        char did_kex;
-        /* For clients: peer temporary key */
-        /* The group_id for the key exchange key */
-        uint16_t group_id;
-        EVP_PKEY *peer_tmp;
-
-    } s3;
-
-    struct dtls1_state_st *d1;  /* DTLSv1 variables */
-    /* callback that allows applications to peek at protocol messages */
-    void (*msg_callback) (int write_p, int version, int content_type,
-                          const void *buf, size_t len, SSL *ssl, void *arg);
-    void *msg_callback_arg;
-    int hit;                    /* reusing a previous session */
-    X509_VERIFY_PARAM *param;
-    /* Per connection DANE state */
-    SSL_DANE dane;
-    /* crypto */
-    STACK_OF(SSL_CIPHER) *peer_ciphers;
-    STACK_OF(SSL_CIPHER) *cipher_list;
-    STACK_OF(SSL_CIPHER) *cipher_list_by_id;
-    /* TLSv1.3 specific ciphersuites */
-    STACK_OF(SSL_CIPHER) *tls13_ciphersuites;
-    /*
-     * These are the ones being used, the ones in SSL_SESSION are the ones to
-     * be 'copied' into these ones
-     */
-    uint32_t mac_flags;
-    /*
-     * The TLS1.3 secrets.
-     */
-    unsigned char early_secret[EVP_MAX_MD_SIZE];
-    unsigned char handshake_secret[EVP_MAX_MD_SIZE];
-    unsigned char master_secret[EVP_MAX_MD_SIZE];
-    unsigned char resumption_master_secret[EVP_MAX_MD_SIZE];
-    unsigned char client_finished_secret[EVP_MAX_MD_SIZE];
-    unsigned char server_finished_secret[EVP_MAX_MD_SIZE];
-    unsigned char server_finished_hash[EVP_MAX_MD_SIZE];
-    unsigned char handshake_traffic_hash[EVP_MAX_MD_SIZE];
-    unsigned char client_app_traffic_secret[EVP_MAX_MD_SIZE];
-    unsigned char server_app_traffic_secret[EVP_MAX_MD_SIZE];
-    unsigned char exporter_master_secret[EVP_MAX_MD_SIZE];
-    unsigned char early_exporter_master_secret[EVP_MAX_MD_SIZE];
-
-    /* session info */
-    /* client cert? */
-    /* This is used to hold the server certificate used */
-    struct cert_st /* CERT */ *cert;
-
-    /*
-     * The hash of all messages prior to the CertificateVerify, and the length
-     * of that hash.
-     */
-    unsigned char cert_verify_hash[EVP_MAX_MD_SIZE];
-    size_t cert_verify_hash_len;
-
-    /* Flag to indicate whether we should send a HelloRetryRequest or not */
-    enum {SSL_HRR_NONE = 0, SSL_HRR_PENDING, SSL_HRR_COMPLETE}
-        hello_retry_request;
-
-    /*
-     * the session_id_context is used to ensure sessions are only reused in
-     * the appropriate context
-     */
-    size_t sid_ctx_length;
-    unsigned char sid_ctx[SSL_MAX_SID_CTX_LENGTH];
-    /* This can also be in the session once a session is established */
-    SSL_SESSION *session;
-    /* TLSv1.3 PSK session */
-    SSL_SESSION *psksession;
-    unsigned char *psksession_id;
-    size_t psksession_id_len;
-    /* Default generate session ID callback. */
-    GEN_SESSION_CB generate_session_id;
-    /*
-     * The temporary TLSv1.3 session id. This isn't really a session id at all
-     * but is a random value sent in the legacy session id field.
-     */
-    unsigned char tmp_session_id[SSL_MAX_SSL_SESSION_ID_LENGTH];
-    size_t tmp_session_id_len;
-    /* Used in SSL3 */
-    /*
-     * 0 don't care about verify failure.
-     * 1 fail if verify fails
-     */
-    uint32_t verify_mode;
-    /* fail if callback returns 0 */
-    int (*verify_callback) (int ok, X509_STORE_CTX *ctx);
-    /* optional informational callback */
-    void (*info_callback) (const SSL *ssl, int type, int val);
-    /* error bytes to be written */
-    int error;
-    /* actual code */
-    int error_code;
-# ifndef OPENSSL_NO_PSK
-    SSL_psk_client_cb_func psk_client_callback;
-    SSL_psk_server_cb_func psk_server_callback;
-# endif
-    SSL_psk_find_session_cb_func psk_find_session_cb;
-    SSL_psk_use_session_cb_func psk_use_session_cb;
-
-    /* Verified chain of peer */
-    STACK_OF(X509) *verified_chain;
-    long verify_result;
-    /*
-     * What we put in certificate_authorities extension for TLS 1.3
-     * (ClientHello and CertificateRequest) or just client cert requests for
-     * earlier versions. If client_ca_names is populated then it is only used
-     * for client cert requests, and in preference to ca_names.
-     */
-    STACK_OF(X509_NAME) *ca_names;
-    STACK_OF(X509_NAME) *client_ca_names;
-    /* protocol behaviour */
-    uint64_t options;
-    /* API behaviour */
-    uint32_t mode;
-    int min_proto_version;
-    int max_proto_version;
-    size_t max_cert_list;
-    int first_packet;
-    /*
-     * What was passed in ClientHello.legacy_version. Used for RSA pre-master
-     * secret and SSLv3/TLS (<=1.2) rollback check
-     */
-    int client_version;
-    /*
-     * If we're using more than one pipeline how should we divide the data
-     * up between the pipes?
-     */
-    size_t split_send_fragment;
-    /*
-     * Maximum amount of data to send in one fragment. actual record size can
-     * be more than this due to padding and MAC overheads.
-     */
-    size_t max_send_fragment;
-    /* Up to how many pipelines should we use? If 0 then 1 is assumed */
-    size_t max_pipelines;
-
-#ifndef OPENSSL_NO_SECH
-    struct {
-        char *symmetric_key;
-    } sech;
-#endif
-
-    struct {
-        /* Built-in extension flags */
-        uint8_t extflags[TLSEXT_IDX_num_builtins];
-        /* TLS extension debug callback */
-        void (*debug_cb)(SSL *s, int client_server, int type,
-                         const unsigned char *data, int len, void *arg);
-        void *debug_arg;
-        char *hostname;
-#ifndef OPENSSL_NO_ECH
-        SSL_CONNECTION_ECH ech;
-#endif
-        /* certificate status request info */
-        /* Status type or -1 if no status type */
-        int status_type;
-        /* Raw extension data, if seen */
-        unsigned char *scts;
-        /* Length of raw extension data, if seen */
-        uint16_t scts_len;
-        /* Expect OCSP CertificateStatus message */
-        int status_expected;
-
-        struct {
-            /* OCSP status request only */
-            STACK_OF(OCSP_RESPID) *ids;
-            X509_EXTENSIONS *exts;
-            /* OCSP response received or to be sent */
-            unsigned char *resp;
-            size_t resp_len;
-        } ocsp;
-
-        /* RFC4507 session ticket expected to be received or sent */
-        int ticket_expected;
-        /* TLS 1.3 tickets requested by the application. */
-        int extra_tickets_expected;
-        size_t ecpointformats_len;
-        /* our list */
-        unsigned char *ecpointformats;
-
-        size_t peer_ecpointformats_len;
-        /* peer's list */
-        unsigned char *peer_ecpointformats;
-        size_t supportedgroups_len;
-        /* our list */
-        uint16_t *supportedgroups;
-
-        size_t peer_supportedgroups_len;
-         /* peer's list */
-        uint16_t *peer_supportedgroups;
-
-        /* TLS Session Ticket extension override */
-        TLS_SESSION_TICKET_EXT *session_ticket;
-        /* TLS Session Ticket extension callback */
-        tls_session_ticket_ext_cb_fn session_ticket_cb;
-        void *session_ticket_cb_arg;
-        /* TLS pre-shared secret session resumption */
-        tls_session_secret_cb_fn session_secret_cb;
-        void *session_secret_cb_arg;
-        /*
-         * For a client, this contains the list of supported protocols in wire
-         * format.
-         */
-        unsigned char *alpn;
-        size_t alpn_len;
-
-        /*
-         * Next protocol negotiation. For the client, this is the protocol that
-         * we sent in NextProtocol and is set when handling ServerHello
-         * extensions. For a server, this is the client's selected_protocol from
-         * NextProtocol and is set when handling the NextProtocol message, before
-         * the Finished message.
-         */
-        unsigned char *npn;
-        size_t npn_len;
-
-        /* The available PSK key exchange modes */
-        int psk_kex_mode;
-
-        /* Set to one if we have negotiated ETM */
-        int use_etm;
-
-        /* Are we expecting to receive early data? */
-        int early_data;
-        /* Is the session suitable for early data? */
-        int early_data_ok;
-
-        /* May be sent by a server in HRR. Must be echoed back in ClientHello */
-        unsigned char *tls13_cookie;
-        size_t tls13_cookie_len;
-        /* Have we received a cookie from the client? */
-        int cookieok;
-
-        /*
-         * Maximum Fragment Length as per RFC 4366.
-         * If this member contains one of the allowed values (1-4)
-         * then we should include Maximum Fragment Length Negotiation
-         * extension in Client Hello.
-         * Please note that value of this member does not have direct
-         * effect. The actual (binding) value is stored in SSL_SESSION,
-         * as this extension is optional on server side.
-         */
-        uint8_t max_fragment_len_mode;
-
-        /*
-         * On the client side the number of ticket identities we sent in the
-         * ClientHello. On the server side the identity of the ticket we
-         * selected.
-         */
-        int tick_identity;
-
-        /* This is the list of algorithms the peer supports that we also support */
-        int compress_certificate_from_peer[TLSEXT_comp_cert_limit];
-        /* indicate that we sent the extension, so we'll accept it */
-        int compress_certificate_sent;
-
-        uint8_t client_cert_type;
-        uint8_t client_cert_type_ctos;
-        uint8_t server_cert_type;
-        uint8_t server_cert_type_ctos;
-    } ext;
-
-    /*
-     * Parsed form of the ClientHello, kept around across client_hello_cb
-     * calls.
-     */
-    CLIENTHELLO_MSG *clienthello;
-
-    /*-
-     * no further mod of servername
-     * 0 : call the servername extension callback.
-     * 1 : prepare 2, allow last ack just after in server callback.
-     * 2 : don't call servername callback, no ack in server hello
-     */
-    int servername_done;
-# ifndef OPENSSL_NO_CT
-    /*
-     * Validates that the SCTs (Signed Certificate Timestamps) are sufficient.
-     * If they are not, the connection should be aborted.
-     */
-    ssl_ct_validation_cb ct_validation_callback;
-    /* User-supplied argument that is passed to the ct_validation_callback */
-    void *ct_validation_callback_arg;
-    /*
-     * Consolidated stack of SCTs from all sources.
-     * Lazily populated by CT_get_peer_scts(SSL*)
-     */
-    STACK_OF(SCT) *scts;
-    /* Have we attempted to find/parse SCTs yet? */
-    int scts_parsed;
-# endif
-    SSL_CTX *session_ctx;       /* initial ctx, used to store sessions */
-# ifndef OPENSSL_NO_SRTP
-    /* What we'll do */
-    STACK_OF(SRTP_PROTECTION_PROFILE) *srtp_profiles;
-    /* What's been chosen */
-    SRTP_PROTECTION_PROFILE *srtp_profile;
-# endif
-    /*-
-     * 1 if we are renegotiating.
-     * 2 if we are a server and are inside a handshake
-     * (i.e. not just sending a HelloRequest)
-     */
-    int renegotiate;
-    /* If sending a KeyUpdate is pending */
-    int key_update;
-    /* Post-handshake authentication state */
-    SSL_PHA_STATE post_handshake_auth;
-    int pha_enabled;
-    uint8_t* pha_context;
-    size_t pha_context_len;
-    int certreqs_sent;
-    EVP_MD_CTX *pha_dgst; /* this is just the digest through ClientFinished */
-
-# ifndef OPENSSL_NO_SRP
-    /* ctx for SRP authentication */
-    SRP_CTX srp_ctx;
-# endif
-    /*
-     * Callback for disabling session caching and ticket support on a session
-     * basis, depending on the chosen cipher.
-     */
-    int (*not_resumable_session_cb) (SSL *ssl, int is_forward_secure);
-
-    /* Record layer data */
-    RECORD_LAYER rlayer;
-
-    /* Default password callback. */
-    pem_password_cb *default_passwd_callback;
-    /* Default password callback user data. */
-    void *default_passwd_callback_userdata;
-    /* Async Job info */
-    ASYNC_JOB *job;
-    ASYNC_WAIT_CTX *waitctx;
-    size_t asyncrw;
-
-    /*
-     * The maximum number of bytes advertised in session tickets that can be
-     * sent as early data.
-     */
-    uint32_t max_early_data;
-    /*
-     * The maximum number of bytes of early data that a server will tolerate
-     * (which should be at least as much as max_early_data).
-     */
-    uint32_t recv_max_early_data;
-
-    /*
-     * The number of bytes of early data received so far. If we accepted early
-     * data then this is a count of the plaintext bytes. If we rejected it then
-     * this is a count of the ciphertext bytes.
-     */
-    uint32_t early_data_count;
-
-    /* The number of TLS1.3 tickets to automatically send */
-    size_t num_tickets;
-    /* The number of TLS1.3 tickets actually sent so far */
-    size_t sent_tickets;
-    /* The next nonce value to use when we send a ticket on this connection */
-    uint64_t next_ticket_nonce;
-
-    /* Callback to determine if early_data is acceptable or not */
-    SSL_allow_early_data_cb_fn allow_early_data_cb;
-    void *allow_early_data_cb_data;
-
-    /* Callback for SSL async handling */
-    SSL_async_callback_fn async_cb;
-    void *async_cb_arg;
-
-    /*
-     * Signature algorithms shared by client and server: cached because these
-     * are used most often.
-     */
-    const struct sigalg_lookup_st **shared_sigalgs;
-    size_t shared_sigalgslen;
-
-#ifndef OPENSSL_NO_COMP_ALG
-    /* certificate compression preferences */
-    int cert_comp_prefs[TLSEXT_comp_cert_limit];
-#endif
-
-    /* Certificate Type stuff - for RPK vs X.509 */
-    unsigned char *client_cert_type;
-    size_t client_cert_type_len;
-    unsigned char *server_cert_type;
-    size_t server_cert_type_len;
-};
->>>>>>> ee1ea7df
 
 # define SSL_CONNECTION_FROM_SSL_ONLY_int(ssl, c) \
     ((ssl) == NULL ? NULL                         \
