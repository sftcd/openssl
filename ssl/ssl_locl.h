--- conflicted
+++ resolved
@@ -34,13 +34,10 @@
 # include "internal/dane.h"
 # include "internal/refcount.h"
 # include "internal/tsan_assist.h"
-<<<<<<< HEAD
 #ifndef OPENSSL_NO_ESNI
 #include <openssl/esni.h>
 #endif
-=======
 # include "internal/bio.h"
->>>>>>> 5aa2a7ea
 
 # ifdef OPENSSL_BUILD_SHLIBSSL
 #  undef OPENSSL_EXTERN
